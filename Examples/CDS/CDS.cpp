/* -*- mode: c++; tab-width: 4; indent-tabs-mode: nil; c-basic-offset: 4 -*- */

/*
 Copyright (C) 2008 Jose Aparicio
 Copyright (C) 2014 Peter Caspers

 This file is part of QuantLib, a free-software/open-source library
 for financial quantitative analysts and developers - http://quantlib.org/

 QuantLib is free software: you can redistribute it and/or modify it
 under the terms of the QuantLib license.  You should have received a
 copy of the license along with this program; if not, please email
 <quantlib-dev@lists.sf.net>. The license is also available online at
 <http://quantlib.org/license.shtml>.

 This program is distributed in the hope that it will be useful, but WITHOUT
 ANY WARRANTY; without even the implied warranty of MERCHANTABILITY or FITNESS
 FOR A PARTICULAR PURPOSE.  See the license for more details.
*/

#include <ql/qldefines.hpp>
#ifdef BOOST_MSVC
#  include <ql/auto_link.hpp>
#endif
#include <ql/cashflows/fixedratecoupon.hpp>
#include <ql/instruments/creditdefaultswap.hpp>
#include <ql/indexes/ibor/euribor.hpp>
#include <ql/pricingengines/credit/midpointcdsengine.hpp>
#include <ql/pricingengines/credit/isdacdsengine.hpp>
#include <ql/termstructures/credit/piecewisedefaultcurve.hpp>
#include <ql/termstructures/credit/defaultprobabilityhelpers.hpp>
#include <ql/termstructures/credit/flathazardrate.hpp>
#include <ql/termstructures/yield/flatforward.hpp>
#include <ql/termstructures/yield/piecewiseyieldcurve.hpp>
#include <ql/termstructures/yield/ratehelpers.hpp>
#include <ql/math/interpolations/backwardflatinterpolation.hpp>
#include <ql/time/calendars/target.hpp>
#include <ql/time/calendars/weekendsonly.hpp>
#include <ql/time/daycounters/thirty360.hpp>
#include <ql/time/daycounters/actual365fixed.hpp>
#include <ql/time/daycounters/actual360.hpp>
#include <ql/currencies/europe.hpp>
#include <ql/quotes/simplequote.hpp>

#include <iostream>
#include <iomanip>

using namespace std;
using namespace QuantLib;

#if defined(QL_ENABLE_SESSIONS)
namespace QuantLib {

    Integer sessionId() { return 0; }
}
#endif

void example01() {

    std::cout << std::endl;

    /*********************
     ***  MARKET DATA  ***
     *********************/

    Calendar calendar = TARGET();
    Date todaysDate(15, May, 2007);
    // must be a business day
    todaysDate = calendar.adjust(todaysDate);

    Settings::instance().evaluationDate() = todaysDate;

    // dummy curve
    ext::shared_ptr<Quote> flatRate(new SimpleQuote(0.01));
    Handle<YieldTermStructure> tsCurve(
        ext::make_shared<FlatForward>(
            todaysDate, Handle<Quote>(flatRate), Actual365Fixed()));

    /*
      In Lehmans Brothers "guide to exotic credit derivatives"
      p. 32 there's a simple case, zero flat curve with a flat CDS
      curve with constant market spreads of 150 bp and RR = 50%
      corresponds to a flat 3% hazard rate. The implied 1-year
      survival probability is 97.04% and the 2-years is 94.18%
    */

    // market
    Real recovery_rate = 0.5;
    Real quoted_spreads[] = { 0.0150, 0.0150, 0.0150, 0.0150 };
    vector<Period> tenors;
    tenors.push_back(3 * Months);
    tenors.push_back(6 * Months);
    tenors.push_back(1 * Years);
    tenors.push_back(2 * Years);
    vector<Date> maturities;
    for (Size i = 0; i < 4; i++) {
        maturities.push_back(
            calendar.adjust(todaysDate + tenors[i], Following));
    }

    std::vector<ext::shared_ptr<DefaultProbabilityHelper> > instruments;
    for (Size i = 0; i < 4; i++) {
        instruments.push_back(ext::shared_ptr<DefaultProbabilityHelper>(
            new SpreadCdsHelper(Handle<Quote>(ext::shared_ptr<Quote>(
                                    new SimpleQuote(quoted_spreads[i]))),
                                tenors[i], 0, calendar, Quarterly, Following,
                                DateGeneration::TwentiethIMM, Actual365Fixed(),
                                recovery_rate, tsCurve)));

    }

    // Bootstrap hazard rates
    ext::shared_ptr<PiecewiseDefaultCurve<HazardRate, BackwardFlat> >
    hazardRateStructure(new PiecewiseDefaultCurve<HazardRate, BackwardFlat>(
        todaysDate, instruments, Actual365Fixed()));
    vector<pair<Date, Real> > hr_curve_data = hazardRateStructure->nodes();

    cout << "Calibrated hazard rate values: " << endl;
    for (auto & i : hr_curve_data) {
        cout << "hazard rate on " << i.first << " is "
             << i.second << endl;
    }
    cout << endl;

    cout << "Some survival probability values: " << endl;
    cout << "1Y survival probability: "
         << io::percent(hazardRateStructure->survivalProbability(todaysDate +
                                                                 1 * Years))
         << endl << "               expected: " << io::percent(0.9704) << endl;
    cout << "2Y survival probability: "
         << io::percent(hazardRateStructure->survivalProbability(todaysDate +
                                                                 2 * Years))
         << endl << "               expected: " << io::percent(0.9418) << endl;

    cout << endl << endl;

    // reprice instruments
    Real nominal = 1000000.0;
    Handle<DefaultProbabilityTermStructure> probability(hazardRateStructure);
    ext::shared_ptr<PricingEngine> engine(
        new MidPointCdsEngine(probability, recovery_rate, tsCurve));

    Schedule cdsSchedule = MakeSchedule()
                               .from(todaysDate)
                               .to(maturities[0])
                               .withFrequency(Quarterly)
                               .withCalendar(calendar)
                               .withTerminationDateConvention(Unadjusted)
                               .withRule(DateGeneration::TwentiethIMM);
    CreditDefaultSwap cds_3m(Protection::Seller, nominal, quoted_spreads[0],
                             cdsSchedule, Following, Actual365Fixed());

    cdsSchedule = MakeSchedule()
                      .from(todaysDate)
                      .to(maturities[1])
                      .withFrequency(Quarterly)
                      .withCalendar(calendar)
                      .withTerminationDateConvention(Unadjusted)
                      .withRule(DateGeneration::TwentiethIMM);
    CreditDefaultSwap cds_6m(Protection::Seller, nominal, quoted_spreads[1],
                             cdsSchedule, Following, Actual365Fixed());

    cdsSchedule = MakeSchedule()
                      .from(todaysDate)
                      .to(maturities[2])
                      .withFrequency(Quarterly)
                      .withCalendar(calendar)
                      .withTerminationDateConvention(Unadjusted)
                      .withRule(DateGeneration::TwentiethIMM);
    CreditDefaultSwap cds_1y(Protection::Seller, nominal, quoted_spreads[2],
                             cdsSchedule, Following, Actual365Fixed());

    cdsSchedule = MakeSchedule()
                      .from(todaysDate)
                      .to(maturities[3])
                      .withFrequency(Quarterly)
                      .withCalendar(calendar)
                      .withTerminationDateConvention(Unadjusted)
                      .withRule(DateGeneration::TwentiethIMM);
    CreditDefaultSwap cds_2y(Protection::Seller, nominal, quoted_spreads[3],
                             cdsSchedule, Following, Actual365Fixed());

    cds_3m.setPricingEngine(engine);
    cds_6m.setPricingEngine(engine);
    cds_1y.setPricingEngine(engine);
    cds_2y.setPricingEngine(engine);

    cout << "Repricing of quoted CDSs employed for calibration: " << endl;
    cout << "3M fair spread: " << io::rate(cds_3m.fairSpread()) << endl
         << "   NPV:         " << cds_3m.NPV() << endl
         << "   default leg: " << cds_3m.defaultLegNPV() << endl
         << "   coupon leg:  " << cds_3m.couponLegNPV() << endl << endl;

    cout << "6M fair spread: " << io::rate(cds_6m.fairSpread()) << endl
         << "   NPV:         " << cds_6m.NPV() << endl
         << "   default leg: " << cds_6m.defaultLegNPV() << endl
         << "   coupon leg:  " << cds_6m.couponLegNPV() << endl << endl;

    cout << "1Y fair spread: " << io::rate(cds_1y.fairSpread()) << endl
         << "   NPV:         " << cds_1y.NPV() << endl
         << "   default leg: " << cds_1y.defaultLegNPV() << endl
         << "   coupon leg:  " << cds_1y.couponLegNPV() << endl << endl;

    cout << "2Y fair spread: " << io::rate(cds_2y.fairSpread()) << endl
         << "   NPV:         " << cds_2y.NPV() << endl
         << "   default leg: " << cds_2y.defaultLegNPV() << endl
         << "   coupon leg:  " << cds_2y.couponLegNPV() << endl << endl;

    cout << endl << endl;

<<<<<<< HEAD
    Real seconds = timer.elapsed();
    auto hours = Integer(seconds / 3600);
    seconds -= hours * 3600;
    auto minutes = Integer(seconds / 60);
    seconds -= minutes * 60;
    cout << "Run completed in ";
    if (hours > 0)
        cout << hours << " h ";
    if (hours > 0 || minutes > 0)
        cout << minutes << " m ";
    cout << fixed << setprecision(0) << seconds << " s" << endl;
=======
>>>>>>> e23cddb4
}

void example02() {

Date todaysDate(25, September, 2014);
Settings::instance().evaluationDate() = todaysDate;

Date termDate = TARGET().adjust(todaysDate+Period(2*Years), Following);

Schedule cdsSchedule =
    MakeSchedule().from(todaysDate).to(termDate)
                  .withFrequency(Quarterly)
                  .withCalendar(WeekendsOnly())
                  .withConvention(ModifiedFollowing)
                  .withTerminationDateConvention(ModifiedFollowing)
                  .withRule(DateGeneration::CDS);

std::copy(cdsSchedule.begin(), cdsSchedule.end(),
    std::ostream_iterator<Date>(cout, "\n"));

    Date evaluationDate = Date(21, October, 2014);

    Settings::instance().evaluationDate() = evaluationDate;

    // set up ISDA IR curve helpers

    ext::shared_ptr<DepositRateHelper> dp1m =
        ext::make_shared<DepositRateHelper>(0.000060, 1 * Months, 2,
                                              TARGET(), ModifiedFollowing,
                                              false, Actual360());
    ext::shared_ptr<DepositRateHelper> dp2m =
        ext::make_shared<DepositRateHelper>(0.000450, 2 * Months, 2,
                                              TARGET(), ModifiedFollowing,
                                              false, Actual360());
    ext::shared_ptr<DepositRateHelper> dp3m =
        ext::make_shared<DepositRateHelper>(0.000810, 3 * Months, 2,
                                              TARGET(), ModifiedFollowing,
                                              false, Actual360());
    ext::shared_ptr<DepositRateHelper> dp6m =
        ext::make_shared<DepositRateHelper>(0.001840, 6 * Months, 2,
                                              TARGET(), ModifiedFollowing,
                                              false, Actual360());
    ext::shared_ptr<DepositRateHelper> dp9m =
        ext::make_shared<DepositRateHelper>(0.002560, 9 * Months, 2,
                                              TARGET(), ModifiedFollowing,
                                              false, Actual360());
    ext::shared_ptr<DepositRateHelper> dp12m =
        ext::make_shared<DepositRateHelper>(0.003370, 12 * Months, 2,
                                              TARGET(), ModifiedFollowing,
                                              false, Actual360());

    // intentionally we do not provide a fixing for the euribor index used for
    // bootstrapping in order to be compliant with the ISDA specification

    ext::shared_ptr<IborIndex> euribor6m =
        ext::make_shared<Euribor>(Euribor(6 * Months));

// check if indexed coupon is defined (it should not to be 100% consistent with
// the ISDA spec)

#ifdef QL_USE_INDEXED_COUPON
    std::cout << "Warning: QL_USED_INDEXED_COUPON is defined, which is not "
              << "precisely consistent with the specification of the ISDA rate "
              << "curve." << std::endl;
#endif

    ext::shared_ptr<SwapRateHelper> sw2y = ext::make_shared<SwapRateHelper>(
        0.002230, 2 * Years, TARGET(), Annual, ModifiedFollowing, Thirty360(),
        euribor6m);
    ext::shared_ptr<SwapRateHelper> sw3y = ext::make_shared<SwapRateHelper>(
        0.002760, 3 * Years, TARGET(), Annual, ModifiedFollowing, Thirty360(),
        euribor6m);
    ext::shared_ptr<SwapRateHelper> sw4y = ext::make_shared<SwapRateHelper>(
        0.003530, 4 * Years, TARGET(), Annual, ModifiedFollowing, Thirty360(),
        euribor6m);
    ext::shared_ptr<SwapRateHelper> sw5y = ext::make_shared<SwapRateHelper>(
        0.004520, 5 * Years, TARGET(), Annual, ModifiedFollowing, Thirty360(),
        euribor6m);
    ext::shared_ptr<SwapRateHelper> sw6y = ext::make_shared<SwapRateHelper>(
        0.005720, 6 * Years, TARGET(), Annual, ModifiedFollowing, Thirty360(),
        euribor6m);
    ext::shared_ptr<SwapRateHelper> sw7y = ext::make_shared<SwapRateHelper>(
        0.007050, 7 * Years, TARGET(), Annual, ModifiedFollowing, Thirty360(),
        euribor6m);
    ext::shared_ptr<SwapRateHelper> sw8y = ext::make_shared<SwapRateHelper>(
        0.008420, 8 * Years, TARGET(), Annual, ModifiedFollowing, Thirty360(),
        euribor6m);
    ext::shared_ptr<SwapRateHelper> sw9y = ext::make_shared<SwapRateHelper>(
        0.009720, 9 * Years, TARGET(), Annual, ModifiedFollowing, Thirty360(),
        euribor6m);
    ext::shared_ptr<SwapRateHelper> sw10y = ext::make_shared<SwapRateHelper>(
        0.010900, 10 * Years, TARGET(), Annual, ModifiedFollowing, Thirty360(),
        euribor6m);
    ext::shared_ptr<SwapRateHelper> sw12y = ext::make_shared<SwapRateHelper>(
        0.012870, 12 * Years, TARGET(), Annual, ModifiedFollowing, Thirty360(),
        euribor6m);
    ext::shared_ptr<SwapRateHelper> sw15y = ext::make_shared<SwapRateHelper>(
        0.014970, 15 * Years, TARGET(), Annual, ModifiedFollowing, Thirty360(),
        euribor6m);
    ext::shared_ptr<SwapRateHelper> sw20y = ext::make_shared<SwapRateHelper>(
        0.017000, 20 * Years, TARGET(), Annual, ModifiedFollowing, Thirty360(),
        euribor6m);
    ext::shared_ptr<SwapRateHelper> sw30y = ext::make_shared<SwapRateHelper>(
        0.018210, 30 * Years, TARGET(), Annual, ModifiedFollowing, Thirty360(),
        euribor6m);

    std::vector<ext::shared_ptr<RateHelper> > isdaRateHelper;

    isdaRateHelper.emplace_back(dp1m);
    isdaRateHelper.emplace_back(dp2m);
    isdaRateHelper.emplace_back(dp3m);
    isdaRateHelper.emplace_back(dp6m);
    isdaRateHelper.emplace_back(dp9m);
    isdaRateHelper.emplace_back(dp12m);
    isdaRateHelper.emplace_back(sw2y);
    isdaRateHelper.emplace_back(sw3y);
    isdaRateHelper.emplace_back(sw4y);
    isdaRateHelper.emplace_back(sw5y);
    isdaRateHelper.emplace_back(sw6y);
    isdaRateHelper.emplace_back(sw7y);
    isdaRateHelper.emplace_back(sw8y);
    isdaRateHelper.emplace_back(sw9y);
    isdaRateHelper.emplace_back(sw10y);
    isdaRateHelper.emplace_back(sw12y);
    isdaRateHelper.emplace_back(sw15y);
    isdaRateHelper.emplace_back(sw20y);
    isdaRateHelper.emplace_back(sw30y);

    Handle<YieldTermStructure> rateTs(
        ext::make_shared<PiecewiseYieldCurve<Discount, LogLinear> >(
            0, WeekendsOnly(), isdaRateHelper, Actual365Fixed()));
    rateTs->enableExtrapolation();

    // output rate curve
    std::cout << "ISDA rate curve: " << std::endl;
    for(auto & i : isdaRateHelper) {
        Date d = i->latestDate();
        std::cout << d << "\t" << setprecision(6) <<
            rateTs->zeroRate(d,Actual365Fixed(),Continuous).rate() << "\t" <<
            rateTs->discount(d) << std::endl;
    }

    // build reference credit curve (flat)
    ext::shared_ptr<DefaultProbabilityTermStructure> defaultTs0 =
        ext::make_shared<FlatHazardRate>(0, WeekendsOnly(), 0.016739207493630,Actual365Fixed());

    // reference CDS
    Schedule sched( Date(22,September,2014), Date(20,December,2019), 3*Months,
            WeekendsOnly(), Following, Unadjusted, DateGeneration::CDS, false, Date(), Date() );
    ext::shared_ptr<CreditDefaultSwap> trade =
        ext::shared_ptr<CreditDefaultSwap>(
            new CreditDefaultSwap(Protection::Buyer, 100000000.0, 0.01, sched,
                                  Following, Actual360(), true, true,
                                  Date(22,October,2014), ext::shared_ptr<Claim>(),
                                  Actual360(true), true));

    ext::shared_ptr<FixedRateCoupon> cp = ext::dynamic_pointer_cast<FixedRateCoupon>(trade->coupons()[0]);
    std::cout << "first period = " << cp->accrualStartDate() << " to " << cp->accrualEndDate() <<
        " accrued amount = " << cp->accruedAmount(Date(24,October,2014)) << std::endl;

    // price with isda engine
    ext::shared_ptr<IsdaCdsEngine> engine = ext::make_shared<IsdaCdsEngine>(
            Handle<DefaultProbabilityTermStructure>(defaultTs0), 0.4, rateTs,
            false, IsdaCdsEngine::Taylor, IsdaCdsEngine::NoBias, IsdaCdsEngine::Piecewise);

    trade->setPricingEngine(engine);

    std::cout << "reference trade NPV = " << trade->NPV() << std::endl;


    // build credit curve with one cds
    std::vector<ext::shared_ptr<DefaultProbabilityHelper> > isdaCdsHelper;

    ext::shared_ptr<CdsHelper> cds5y(new SpreadCdsHelper(
        0.00672658551, 4 * Years + 6 * Months, 1, WeekendsOnly(), Quarterly,
        Following, DateGeneration::CDS, Actual360(), 0.4, rateTs, true, true,
        Date(), Actual360(true), true, CreditDefaultSwap::ISDA));

    isdaCdsHelper.emplace_back(cds5y);

    Handle<DefaultProbabilityTermStructure> defaultTs(ext::make_shared<
        PiecewiseDefaultCurve<SurvivalProbability, LogLinear> >(
        0, WeekendsOnly(), isdaCdsHelper, Actual365Fixed()));

    std::cout << "ISDA credit curve: " << std::endl;
    for(auto & i : isdaCdsHelper) {
        Date d = i->latestDate();
        Real pd = defaultTs->defaultProbability(d);
        Real t = defaultTs->timeFromReference(d);
        std::cout << d << ";" << pd << ";" << 1.0 - pd << ";" <<
            -std::log(1.0-pd)/t << std::endl;
    }



    // // set up sample CDS trade

    // ext::shared_ptr<CreditDefaultSwap> trade =
    //     MakeCreditDefaultSwap(5 * Years, 0.03);

    // // set up isda engine

    // // ext::shared_ptr<IsdaCdsEngine> isdaPricer =
    // //     ext::make_shared<IsdaCdsEngine>(
    // //         isdaCdsHelper, 0.4, isdaRateHelper);
    // ext::shared_ptr<IsdaCdsEngine> isdaPricer =
    //     ext::make_shared<IsdaCdsEngine>(defaultTs,0.40,rateTs);

    // check the curves built by the engine

    // Handle<YieldTermStructure> isdaYts = isdaPricer->isdaRateCurve();
    // Handle<DefaultProbabilityTermStructure> isdaCts = isdaPricer->isdaCreditCurve();

    // std::cout << "isda rate 1m " << dp1m->latestDate() << " "
    //           << isdaYts->zeroRate(dp1m->latestDate(), Actual365Fixed(),
    //                                   Continuous) << std::endl;
    // std::cout << "isda rate 3m " << dp3m->latestDate() << " "
    //           << isdaYts->zeroRate(dp3m->latestDate(), Actual365Fixed(),
    //                                   Continuous) << std::endl;
    // std::cout << "isda rate 6m " << dp6m->latestDate() << " "
    //           << isdaYts->zeroRate(dp6m->latestDate(), Actual365Fixed(),
    //                                   Continuous) << std::endl;

    // std::cout << "isda hazard 5y " << cds5y->latestDate() << " "
    //           << isdaCts->hazardRate(cds5y->latestDate()) << std::endl;

    // price the trade

    // trade->setPricingEngine(isdaPricer);

    // Real npv = trade->NPV();

    // std::cout << "Pricing of example trade with ISDA engine:" << std::endl;
    // std::cout << "NPV = " << npv << std::endl;

}

void example03() {

    // this is the example from Apdx E in pricing and risk management of CDS, OpenGamma

    Date tradeDate(13,June,2011);

    Settings::instance().evaluationDate() = tradeDate;

    ext::shared_ptr<DepositRateHelper> dp1m =
        ext::make_shared<DepositRateHelper>(0.00445, 1 * Months, 2,
                                              WeekendsOnly(), ModifiedFollowing,
                                              false, Actual360());
    ext::shared_ptr<DepositRateHelper> dp2m =
        ext::make_shared<DepositRateHelper>(0.00949, 2 * Months, 2,
                                              WeekendsOnly(), ModifiedFollowing,
                                              false, Actual360());
    ext::shared_ptr<DepositRateHelper> dp3m =
        ext::make_shared<DepositRateHelper>(0.01234, 3 * Months, 2,
                                              WeekendsOnly(), ModifiedFollowing,
                                              false, Actual360());
    ext::shared_ptr<DepositRateHelper> dp6m =
        ext::make_shared<DepositRateHelper>(0.01776, 6 * Months, 2,
                                              WeekendsOnly(), ModifiedFollowing,
                                              false, Actual360());
    ext::shared_ptr<DepositRateHelper> dp9m =
        ext::make_shared<DepositRateHelper>(0.01935, 9 * Months, 2,
                                              WeekendsOnly(), ModifiedFollowing,
                                              false, Actual360());
    ext::shared_ptr<DepositRateHelper> dp1y =
        ext::make_shared<DepositRateHelper>(0.02084, 12 * Months, 2,
                                              WeekendsOnly(), ModifiedFollowing,
                                              false, Actual360());

    // this index is probably not important since we are not using
    // QL_USE_INDEXED_COUPON - define it "isda compliant" anyway
    ext::shared_ptr<IborIndex> euribor6m = ext::make_shared<IborIndex>(
        "IsdaIbor", 6 * Months, 2, EURCurrency(), WeekendsOnly(),
        ModifiedFollowing, false, Actual360());

    ext::shared_ptr<SwapRateHelper> sw2y = ext::make_shared<SwapRateHelper>(
        0.01652, 2 * Years, WeekendsOnly(), Annual, ModifiedFollowing, Thirty360(),
        euribor6m);
    ext::shared_ptr<SwapRateHelper> sw3y = ext::make_shared<SwapRateHelper>(
        0.02018, 3 * Years, WeekendsOnly(), Annual, ModifiedFollowing, Thirty360(),
        euribor6m);
    ext::shared_ptr<SwapRateHelper> sw4y = ext::make_shared<SwapRateHelper>(
        0.02303, 4 * Years, WeekendsOnly(), Annual, ModifiedFollowing, Thirty360(),
        euribor6m);
    ext::shared_ptr<SwapRateHelper> sw5y = ext::make_shared<SwapRateHelper>(
        0.02525, 5 * Years, WeekendsOnly(), Annual, ModifiedFollowing, Thirty360(),
        euribor6m);
    ext::shared_ptr<SwapRateHelper> sw6y = ext::make_shared<SwapRateHelper>(
        0.02696, 6 * Years, WeekendsOnly(), Annual, ModifiedFollowing, Thirty360(),
        euribor6m);
    ext::shared_ptr<SwapRateHelper> sw7y = ext::make_shared<SwapRateHelper>(
        0.02825, 7 * Years, WeekendsOnly(), Annual, ModifiedFollowing, Thirty360(),
        euribor6m);
    ext::shared_ptr<SwapRateHelper> sw8y = ext::make_shared<SwapRateHelper>(
        0.02931, 8 * Years, WeekendsOnly(), Annual, ModifiedFollowing, Thirty360(),
        euribor6m);
    ext::shared_ptr<SwapRateHelper> sw9y = ext::make_shared<SwapRateHelper>(
        0.03017, 9 * Years, WeekendsOnly(), Annual, ModifiedFollowing, Thirty360(),
        euribor6m);
    ext::shared_ptr<SwapRateHelper> sw10y = ext::make_shared<SwapRateHelper>(
        0.03092, 10 * Years, WeekendsOnly(), Annual, ModifiedFollowing, Thirty360(),
        euribor6m);
    ext::shared_ptr<SwapRateHelper> sw11y = ext::make_shared<SwapRateHelper>(
        0.03160, 11 * Years, WeekendsOnly(), Annual, ModifiedFollowing, Thirty360(),
        euribor6m);
    ext::shared_ptr<SwapRateHelper> sw12y = ext::make_shared<SwapRateHelper>(
        0.03231, 12 * Years, WeekendsOnly(), Annual, ModifiedFollowing, Thirty360(),
        euribor6m);
    ext::shared_ptr<SwapRateHelper> sw15y = ext::make_shared<SwapRateHelper>(
        0.03367, 15 * Years, WeekendsOnly(), Annual, ModifiedFollowing, Thirty360(),
        euribor6m);
    ext::shared_ptr<SwapRateHelper> sw20y = ext::make_shared<SwapRateHelper>(
        0.03419, 20 * Years, WeekendsOnly(), Annual, ModifiedFollowing, Thirty360(),
        euribor6m);
    ext::shared_ptr<SwapRateHelper> sw25y = ext::make_shared<SwapRateHelper>(
        0.03411, 25 * Years, WeekendsOnly(), Annual, ModifiedFollowing, Thirty360(),
        euribor6m);
    ext::shared_ptr<SwapRateHelper> sw30y = ext::make_shared<SwapRateHelper>(
        0.03412, 30 * Years, WeekendsOnly(), Annual, ModifiedFollowing, Thirty360(),
        euribor6m);

    std::vector<ext::shared_ptr<RateHelper> > isdaYieldHelpers;

    isdaYieldHelpers.emplace_back(dp1m);
    isdaYieldHelpers.emplace_back(dp2m);
    isdaYieldHelpers.emplace_back(dp3m);
    isdaYieldHelpers.emplace_back(dp6m);
    isdaYieldHelpers.emplace_back(dp9m);
    isdaYieldHelpers.emplace_back(dp1y);
    isdaYieldHelpers.emplace_back(sw2y);
    isdaYieldHelpers.emplace_back(sw3y);
    isdaYieldHelpers.emplace_back(sw4y);
    isdaYieldHelpers.emplace_back(sw5y);
    isdaYieldHelpers.emplace_back(sw6y);
    isdaYieldHelpers.emplace_back(sw7y);
    isdaYieldHelpers.emplace_back(sw8y);
    isdaYieldHelpers.emplace_back(sw9y);
    isdaYieldHelpers.emplace_back(sw10y);
    isdaYieldHelpers.emplace_back(sw11y);
    isdaYieldHelpers.emplace_back(sw12y);
    isdaYieldHelpers.emplace_back(sw15y);
    isdaYieldHelpers.emplace_back(sw20y);
    isdaYieldHelpers.emplace_back(sw25y);
    isdaYieldHelpers.emplace_back(sw30y);

    // build yield curve
    Handle<YieldTermStructure> isdaYts = Handle<YieldTermStructure>(
            ext::make_shared<PiecewiseYieldCurve<Discount, LogLinear> >(
                0, WeekendsOnly(), isdaYieldHelpers, Actual365Fixed()));
    isdaYts->enableExtrapolation();


    CreditDefaultSwap::PricingModel model = CreditDefaultSwap::ISDA;
    ext::shared_ptr<CdsHelper> cds6m(new SpreadCdsHelper(
        0.007927, 6 * Months, 1, WeekendsOnly(), Quarterly, Following,
        DateGeneration::CDS, Actual360(), 0.4, isdaYts, true, true, Date(),
        Actual360(true), true, model));
    ext::shared_ptr<CdsHelper> cds1y(new SpreadCdsHelper(
        0.007927, 1 * Years, 1, WeekendsOnly(), Quarterly, Following,
        DateGeneration::CDS, Actual360(), 0.4, isdaYts, true, true, Date(),
        Actual360(true), true, model));
    ext::shared_ptr<CdsHelper> cds3y(new SpreadCdsHelper(
        0.012239, 3 * Years, 1, WeekendsOnly(), Quarterly, Following,
        DateGeneration::CDS, Actual360(), 0.4, isdaYts, true, true, Date(),
        Actual360(true), true, model));
    ext::shared_ptr<CdsHelper> cds5y(new SpreadCdsHelper(
        0.016979, 5 * Years, 1, WeekendsOnly(), Quarterly, Following,
        DateGeneration::CDS, Actual360(), 0.4, isdaYts, true, true, Date(),
        Actual360(true), true, model));
    ext::shared_ptr<CdsHelper> cds7y(new SpreadCdsHelper(
        0.019271, 7 * Years, 1, WeekendsOnly(), Quarterly, Following,
        DateGeneration::CDS, Actual360(), 0.4, isdaYts, true, true, Date(),
        Actual360(true), true, model));
    ext::shared_ptr<CdsHelper> cds10y(new SpreadCdsHelper(
        0.020860, 10 * Years, 1, WeekendsOnly(), Quarterly, Following,
        DateGeneration::CDS, Actual360(), 0.4, isdaYts, true, true, Date(),
        Actual360(true), true, model));

    std::vector<ext::shared_ptr<DefaultProbabilityHelper> > isdaCdsHelpers;

    isdaCdsHelpers.emplace_back(cds6m);
    isdaCdsHelpers.emplace_back(cds1y);
    isdaCdsHelpers.emplace_back(cds3y);
    isdaCdsHelpers.emplace_back(cds5y);
    isdaCdsHelpers.emplace_back(cds7y);
    isdaCdsHelpers.emplace_back(cds10y);

    // build credit curve
    Handle<DefaultProbabilityTermStructure> isdaCts =
    Handle<DefaultProbabilityTermStructure>(ext::make_shared<
        PiecewiseDefaultCurve<SurvivalProbability, LogLinear> >(
            0, WeekendsOnly(), isdaCdsHelpers, Actual365Fixed()));

    // set up isda engine
    ext::shared_ptr<IsdaCdsEngine> isdaPricer =
        ext::make_shared<IsdaCdsEngine>(
            isdaCts, 0.4, isdaYts);

    // check the curves
    std::cout << "ISDA yield curve:" << std::endl;
    std::cout << "date;time;zeroyield" << std::endl;
    for (auto & isdaYieldHelper : isdaYieldHelpers) {
        Date d = isdaYieldHelper->latestDate();
        Real t = isdaYts->timeFromReference(d);
        std::cout << d << ";" << t << ";"
                  << isdaYts->zeroRate(d, Actual365Fixed(), Continuous).rate()
                  << std::endl;
    }

    std::cout << "ISDA credit curve:" << std::endl;
    std::cout << "date;time;survivalprob" << std::endl;
    for (auto & isdaCdsHelper : isdaCdsHelpers) {
        Date d = isdaCdsHelper->latestDate();
        Real t = isdaCts->timeFromReference(d);
        std::cout << d << ";" << t << ";" << isdaCts->survivalProbability(d)
                  << std::endl;
    }
}


int main(int argc, char *argv[]) {

    try {
        Size example = 0;
        if (argc == 2)
            example = std::atoi(argv[1]);

        if (example == 0 || example == 1) {
            std::cout << "***** Running example #1 *****" << std::endl;
            example01();
        }

        if (example == 0 || example == 2) {
            std::cout << "***** Running example #2 *****" << std::endl;
            example02();
        }

        if (example == 0 || example == 3) {
            std::cout << "***** Running example #3 *****" << std::endl;
            example03();
        }

        return 0;
    }
    catch (exception &e) {
        cerr << e.what() << endl;
        return 1;
    }
    catch (...) {
        cerr << "unknown error" << endl;
        return 1;
    }
}<|MERGE_RESOLUTION|>--- conflicted
+++ resolved
@@ -208,20 +208,6 @@
 
     cout << endl << endl;
 
-<<<<<<< HEAD
-    Real seconds = timer.elapsed();
-    auto hours = Integer(seconds / 3600);
-    seconds -= hours * 3600;
-    auto minutes = Integer(seconds / 60);
-    seconds -= minutes * 60;
-    cout << "Run completed in ";
-    if (hours > 0)
-        cout << hours << " h ";
-    if (hours > 0 || minutes > 0)
-        cout << minutes << " m ";
-    cout << fixed << setprecision(0) << seconds << " s" << endl;
-=======
->>>>>>> e23cddb4
 }
 
 void example02() {
