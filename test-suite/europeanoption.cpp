/* -*- mode: c++; tab-width: 4; indent-tabs-mode: nil; c-basic-offset: 4 -*- */

/*
 Copyright (C) 2003, 2007 Ferdinando Ametrano
 Copyright (C) 2003, 2007 StatPro Italia srl
 Copyright (C) 2009 Klaus Spanderen
 
 This file is part of QuantLib, a free-software/open-source library
 for financial quantitative analysts and developers - http://quantlib.org/

 QuantLib is free software: you can redistribute it and/or modify it
 under the terms of the QuantLib license.  You should have received a
 copy of the license along with this program; if not, please email
 <quantlib-dev@lists.sf.net>. The license is also available online at
 <http://quantlib.org/license.shtml>.

 This program is distributed in the hope that it will be useful, but WITHOUT
 ANY WARRANTY; without even the implied warranty of MERCHANTABILITY or FITNESS
 FOR A PARTICULAR PURPOSE.  See the license for more details.
*/

#include "europeanoption.hpp"
#include "utilities.hpp"
#include <ql/time/calendars/target.hpp>
#include <ql/time/daycounters/actual360.hpp>
#include <ql/instruments/europeanoption.hpp>
#include <ql/math/randomnumbers/rngtraits.hpp>
#include <ql/math/interpolations/bicubicsplineinterpolation.hpp>
#include <ql/math/interpolations/bilinearinterpolation.hpp>
#include <ql/pricingengines/vanilla/analyticeuropeanengine.hpp>
#include <ql/pricingengines/vanilla/binomialengine.hpp>
#include <ql/pricingengines/vanilla/fdblackscholesvanillaengine.hpp>
#include <ql/experimental/variancegamma/fftvanillaengine.hpp>
#include <ql/pricingengines/vanilla/fdeuropeanengine.hpp>
#include <ql/pricingengines/vanilla/mceuropeanengine.hpp>
#include <ql/pricingengines/vanilla/integralengine.hpp>
#include <ql/termstructures/yield/flatforward.hpp>
#include <ql/termstructures/yield/zerocurve.hpp>
#include <ql/termstructures/yield/forwardcurve.hpp>
#include <ql/termstructures/volatility/equityfx/blackconstantvol.hpp>
#include <ql/termstructures/volatility/equityfx/blackvariancesurface.hpp>
#include <ql/utilities/dataformatters.hpp>
#include <map>

using namespace QuantLib;
using namespace boost::unit_test_framework;

#define REPORT_FAILURE(greekName, payoff, exercise, s, q, r, today, \
                       v, expected, calculated, error, tolerance) \
    BOOST_ERROR(exerciseTypeToString(exercise) << " " \
               << payoff->optionType() << " option with " \
               << payoffTypeToString(payoff) << " payoff:\n" \
               << "    spot value:       " << s << "\n" \
               << "    strike:           " << payoff->strike() << "\n" \
               << "    dividend yield:   " << io::rate(q) << "\n" \
               << "    risk-free rate:   " << io::rate(r) << "\n" \
               << "    reference date:   " << today << "\n" \
               << "    maturity:         " << exercise->lastDate() << "\n" \
               << "    volatility:       " << io::volatility(v) << "\n\n" \
               << "    expected " << greekName << ":   " << expected << "\n" \
               << "    calculated " << greekName << ": " << calculated << "\n"\
               << "    error:            " << error << "\n" \
               << "    tolerance:        " << tolerance);

namespace {

    // utilities

    struct EuropeanOptionData {
        Option::Type type;
        Real strike;
        Real s;        // spot
        Rate q;        // dividend
        Rate r;        // risk-free rate
        Time t;        // time to maturity
        Volatility v;  // volatility
        Real result;   // expected result
        Real tol;      // tolerance
    };

    enum EngineType { Analytic,
                      JR, CRR, EQP, TGEO, TIAN, LR, JOSHI,
                      FiniteDifferences,
                      Integral,
                      PseudoMonteCarlo, QuasiMonteCarlo,
                      FFT };

    ext::shared_ptr<GeneralizedBlackScholesProcess>
    makeProcess(const ext::shared_ptr<Quote>& u,
                const ext::shared_ptr<YieldTermStructure>& q,
                const ext::shared_ptr<YieldTermStructure>& r,
                const ext::shared_ptr<BlackVolTermStructure>& vol) {
        return ext::make_shared<BlackScholesMertonProcess>(
           Handle<Quote>(u),
                                         Handle<YieldTermStructure>(q),
                                         Handle<YieldTermStructure>(r),
                                         Handle<BlackVolTermStructure>(vol));
    }

    ext::shared_ptr<VanillaOption>
    makeOption(const ext::shared_ptr<StrikedTypePayoff>& payoff,
               const ext::shared_ptr<Exercise>& exercise,
               const ext::shared_ptr<Quote>& u,
               const ext::shared_ptr<YieldTermStructure>& q,
               const ext::shared_ptr<YieldTermStructure>& r,
               const ext::shared_ptr<BlackVolTermStructure>& vol,
               EngineType engineType,
               Size binomialSteps,
               Size samples) {

        ext::shared_ptr<GeneralizedBlackScholesProcess> stochProcess =
            makeProcess(u,q,r,vol);

        ext::shared_ptr<PricingEngine> engine;
        switch (engineType) {
          case Analytic:
            engine = ext::shared_ptr<PricingEngine>(
                                    new AnalyticEuropeanEngine(stochProcess));
            break;
          case JR:
            engine = ext::shared_ptr<PricingEngine>(
                        new BinomialVanillaEngine<JarrowRudd>(stochProcess,
                                                              binomialSteps));
            break;
          case CRR:
            engine = ext::shared_ptr<PricingEngine>(
                 new BinomialVanillaEngine<CoxRossRubinstein>(stochProcess,
                                                              binomialSteps));
            break;
          case EQP:
            engine = ext::shared_ptr<PricingEngine>(
                 new BinomialVanillaEngine<AdditiveEQPBinomialTree>(
                                                              stochProcess,
                                                              binomialSteps));
            break;
          case TGEO:
            engine = ext::shared_ptr<PricingEngine>(
                        new BinomialVanillaEngine<Trigeorgis>(stochProcess,
                                                              binomialSteps));
            break;
          case TIAN:
            engine = ext::shared_ptr<PricingEngine>(
                new BinomialVanillaEngine<Tian>(stochProcess, binomialSteps));
            break;
          case LR:
            engine = ext::shared_ptr<PricingEngine>(
                      new BinomialVanillaEngine<LeisenReimer>(stochProcess,
                                                              binomialSteps));
            break;
          case JOSHI:
            engine = ext::shared_ptr<PricingEngine>(
              new BinomialVanillaEngine<Joshi4>(stochProcess, binomialSteps));
            break;
          case FiniteDifferences:
            engine = ext::shared_ptr<PricingEngine>(
                            new FdBlackScholesVanillaEngine(stochProcess,
                                                            binomialSteps,
                                                            samples));
            break;
          case Integral:
            engine = ext::shared_ptr<PricingEngine>(
                                            new IntegralEngine(stochProcess));
            break;
          case PseudoMonteCarlo:
            engine = MakeMCEuropeanEngine<PseudoRandom>(stochProcess)
                .withSteps(1)
                .withSamples(samples)
                .withSeed(42);
            break;
          case QuasiMonteCarlo:
            engine = MakeMCEuropeanEngine<LowDiscrepancy>(stochProcess)
                .withSteps(1)
                .withSamples(samples);
            break;
          case FFT:
              engine = ext::shared_ptr<PricingEngine>(
                                          new FFTVanillaEngine(stochProcess));
            break;
          default:
            QL_FAIL("unknown engine type");
        }

        ext::shared_ptr<VanillaOption> option(
            new EuropeanOption(payoff, exercise));
        option->setPricingEngine(engine);
        return option;
    }

    Integer timeToDays(Time t) {
        // FLOATING_POINT_EXCEPTION
        return Integer(t*360+0.5);
    }

}


void EuropeanOptionTest::testValues() {

    BOOST_TEST_MESSAGE("Testing European option values...");

    SavedSettings backup;

    /* The data below are from
       "Option pricing formulas", E.G. Haug, McGraw-Hill 1998
    */
    EuropeanOptionData values[] = {
      // pag 2-8
      //        type, strike,   spot,    q,    r,    t,  vol,   value,    tol
      { Option::Call,  65.00,  60.00, 0.00, 0.08, 0.25, 0.30,  2.1334, 1.0e-4},
      { Option::Put,   95.00, 100.00, 0.05, 0.10, 0.50, 0.20,  2.4648, 1.0e-4},
      { Option::Put,   19.00,  19.00, 0.10, 0.10, 0.75, 0.28,  1.7011, 1.0e-4},
      { Option::Call,  19.00,  19.00, 0.10, 0.10, 0.75, 0.28,  1.7011, 1.0e-4},
      { Option::Call,   1.60,   1.56, 0.08, 0.06, 0.50, 0.12,  0.0291, 1.0e-4},
      { Option::Put,   70.00,  75.00, 0.05, 0.10, 0.50, 0.35,  4.0870, 1.0e-4},
      // pag 24
      { Option::Call, 100.00,  90.00, 0.10, 0.10, 0.10, 0.15,  0.0205, 1.0e-4},
      { Option::Call, 100.00, 100.00, 0.10, 0.10, 0.10, 0.15,  1.8734, 1.0e-4},
      { Option::Call, 100.00, 110.00, 0.10, 0.10, 0.10, 0.15,  9.9413, 1.0e-4},
      { Option::Call, 100.00,  90.00, 0.10, 0.10, 0.10, 0.25,  0.3150, 1.0e-4},
      { Option::Call, 100.00, 100.00, 0.10, 0.10, 0.10, 0.25,  3.1217, 1.0e-4},
      { Option::Call, 100.00, 110.00, 0.10, 0.10, 0.10, 0.25, 10.3556, 1.0e-4},
      { Option::Call, 100.00,  90.00, 0.10, 0.10, 0.10, 0.35,  0.9474, 1.0e-4},
      { Option::Call, 100.00, 100.00, 0.10, 0.10, 0.10, 0.35,  4.3693, 1.0e-4},
      { Option::Call, 100.00, 110.00, 0.10, 0.10, 0.10, 0.35, 11.1381, 1.0e-4},
      { Option::Call, 100.00,  90.00, 0.10, 0.10, 0.50, 0.15,  0.8069, 1.0e-4},
      { Option::Call, 100.00, 100.00, 0.10, 0.10, 0.50, 0.15,  4.0232, 1.0e-4},
      { Option::Call, 100.00, 110.00, 0.10, 0.10, 0.50, 0.15, 10.5769, 1.0e-4},
      { Option::Call, 100.00,  90.00, 0.10, 0.10, 0.50, 0.25,  2.7026, 1.0e-4},
      { Option::Call, 100.00, 100.00, 0.10, 0.10, 0.50, 0.25,  6.6997, 1.0e-4},
      { Option::Call, 100.00, 110.00, 0.10, 0.10, 0.50, 0.25, 12.7857, 1.0e-4},
      { Option::Call, 100.00,  90.00, 0.10, 0.10, 0.50, 0.35,  4.9329, 1.0e-4},
      { Option::Call, 100.00, 100.00, 0.10, 0.10, 0.50, 0.35,  9.3679, 1.0e-4},
      { Option::Call, 100.00, 110.00, 0.10, 0.10, 0.50, 0.35, 15.3086, 1.0e-4},
      { Option::Put,  100.00,  90.00, 0.10, 0.10, 0.10, 0.15,  9.9210, 1.0e-4},
      { Option::Put,  100.00, 100.00, 0.10, 0.10, 0.10, 0.15,  1.8734, 1.0e-4},
      { Option::Put,  100.00, 110.00, 0.10, 0.10, 0.10, 0.15,  0.0408, 1.0e-4},
      { Option::Put,  100.00,  90.00, 0.10, 0.10, 0.10, 0.25, 10.2155, 1.0e-4},
      { Option::Put,  100.00, 100.00, 0.10, 0.10, 0.10, 0.25,  3.1217, 1.0e-4},
      { Option::Put,  100.00, 110.00, 0.10, 0.10, 0.10, 0.25,  0.4551, 1.0e-4},
      { Option::Put,  100.00,  90.00, 0.10, 0.10, 0.10, 0.35, 10.8479, 1.0e-4},
      { Option::Put,  100.00, 100.00, 0.10, 0.10, 0.10, 0.35,  4.3693, 1.0e-4},
      { Option::Put,  100.00, 110.00, 0.10, 0.10, 0.10, 0.35,  1.2376, 1.0e-4},
      { Option::Put,  100.00,  90.00, 0.10, 0.10, 0.50, 0.15, 10.3192, 1.0e-4},
      { Option::Put,  100.00, 100.00, 0.10, 0.10, 0.50, 0.15,  4.0232, 1.0e-4},
      { Option::Put,  100.00, 110.00, 0.10, 0.10, 0.50, 0.15,  1.0646, 1.0e-4},
      { Option::Put,  100.00,  90.00, 0.10, 0.10, 0.50, 0.25, 12.2149, 1.0e-4},
      { Option::Put,  100.00, 100.00, 0.10, 0.10, 0.50, 0.25,  6.6997, 1.0e-4},
      { Option::Put,  100.00, 110.00, 0.10, 0.10, 0.50, 0.25,  3.2734, 1.0e-4},
      { Option::Put,  100.00,  90.00, 0.10, 0.10, 0.50, 0.35, 14.4452, 1.0e-4},
      { Option::Put,  100.00, 100.00, 0.10, 0.10, 0.50, 0.35,  9.3679, 1.0e-4},
      { Option::Put,  100.00, 110.00, 0.10, 0.10, 0.50, 0.35,  5.7963, 1.0e-4},
      // pag 27
      { Option::Call,  40.00,  42.00, 0.08, 0.04, 0.75, 0.35,  5.0975, 1.0e-4}
    };

    DayCounter dc = Actual360();
    Date today = Date::todaysDate();

    ext::shared_ptr<SimpleQuote> spot(new SimpleQuote(0.0));
    ext::shared_ptr<SimpleQuote> qRate(new SimpleQuote(0.0));
    ext::shared_ptr<YieldTermStructure> qTS = flatRate(today, qRate, dc);
    ext::shared_ptr<SimpleQuote> rRate(new SimpleQuote(0.0));
    ext::shared_ptr<YieldTermStructure> rTS = flatRate(today, rRate, dc);
    ext::shared_ptr<SimpleQuote> vol(new SimpleQuote(0.0));
    ext::shared_ptr<BlackVolTermStructure> volTS = flatVol(today, vol, dc);

    for (auto & value : values) {

        ext::shared_ptr<StrikedTypePayoff> payoff(new
            PlainVanillaPayoff(value.type, value.strike));
        Date exDate = today + timeToDays(value.t);
        ext::shared_ptr<Exercise> exercise(new EuropeanExercise(exDate));

        spot ->setValue(value.s);
        qRate->setValue(value.q);
        rRate->setValue(value.r);
        vol  ->setValue(value.v);

        ext::shared_ptr<BlackScholesMertonProcess> stochProcess(new
            BlackScholesMertonProcess(Handle<Quote>(spot),
                                      Handle<YieldTermStructure>(qTS),
                                      Handle<YieldTermStructure>(rTS),
                                      Handle<BlackVolTermStructure>(volTS)));
        ext::shared_ptr<PricingEngine> engine(
                                    new AnalyticEuropeanEngine(stochProcess));

        EuropeanOption option(payoff, exercise);
        option.setPricingEngine(engine);

        Real calculated = option.NPV();
        Real error = std::fabs(calculated-value.result);
        Real tolerance = value.tol;
        if (error>tolerance) {
            REPORT_FAILURE("value", payoff, exercise, value.s,
                           value.q, value.r, today,
                           value.v, value.result, calculated,
                           error, tolerance);
        }

        engine = ext::shared_ptr<PricingEngine>(
                    new FdBlackScholesVanillaEngine(stochProcess,200,400));
        option.setPricingEngine(engine);

        calculated = option.NPV();
        error = std::fabs(calculated-value.result);
        tolerance = 1.0e-3;
        if (error>tolerance) {
            REPORT_FAILURE("value", payoff, exercise, value.s,
                           value.q, value.r, today,
                           value.v, value.result, calculated,
                           error, tolerance);
        }
    }

}



void EuropeanOptionTest::testGreekValues() {

    BOOST_TEST_MESSAGE("Testing European option greek values...");

    SavedSettings backup;

    /* The data below are from
       "Option pricing formulas", E.G. Haug, McGraw-Hill 1998
       pag 11-16
    */
    EuropeanOptionData values[] = {
      //        type, strike,   spot,    q,    r,        t,  vol,  value
      // delta
      { Option::Call, 100.00, 105.00, 0.10, 0.10, 0.500000, 0.36,  0.5946, 0 },
      { Option::Put,  100.00, 105.00, 0.10, 0.10, 0.500000, 0.36, -0.3566, 0 },
      // elasticity
      { Option::Put,  100.00, 105.00, 0.10, 0.10, 0.500000, 0.36, -4.8775, 0 },
      // gamma
      { Option::Call,  60.00,  55.00, 0.00, 0.10, 0.750000, 0.30,  0.0278, 0 },
      { Option::Put,   60.00,  55.00, 0.00, 0.10, 0.750000, 0.30,  0.0278, 0 },
      // vega
      { Option::Call,  60.00,  55.00, 0.00, 0.10, 0.750000, 0.30, 18.9358, 0 },
      { Option::Put,   60.00,  55.00, 0.00, 0.10, 0.750000, 0.30, 18.9358, 0 },
      // theta
      { Option::Put,  405.00, 430.00, 0.05, 0.07, 1.0/12.0, 0.20,-31.1924, 0 },
      // theta per day
      { Option::Put,  405.00, 430.00, 0.05, 0.07, 1.0/12.0, 0.20, -0.0855, 0 },
      // rho
      { Option::Call,  75.00,  72.00, 0.00, 0.09, 1.000000, 0.19, 38.7325, 0 },
      // dividendRho
      { Option::Put,  490.00, 500.00, 0.05, 0.08, 0.250000, 0.15, 42.2254, 0 }
    };

    DayCounter dc = Actual360();
    Date today = Date::todaysDate();

    ext::shared_ptr<SimpleQuote> spot(new SimpleQuote(0.0));
    ext::shared_ptr<SimpleQuote> qRate(new SimpleQuote(0.0));
    ext::shared_ptr<YieldTermStructure> qTS = flatRate(today, qRate, dc);
    ext::shared_ptr<SimpleQuote> rRate(new SimpleQuote(0.0));
    ext::shared_ptr<YieldTermStructure> rTS = flatRate(today, rRate, dc);
    ext::shared_ptr<SimpleQuote> vol(new SimpleQuote(0.0));
    ext::shared_ptr<BlackVolTermStructure> volTS = flatVol(today, vol, dc);
    ext::shared_ptr<BlackScholesMertonProcess> stochProcess(new
        BlackScholesMertonProcess(Handle<Quote>(spot),
                                  Handle<YieldTermStructure>(qTS),
                                  Handle<YieldTermStructure>(rTS),
                                  Handle<BlackVolTermStructure>(volTS)));
    ext::shared_ptr<PricingEngine> engine(
                                    new AnalyticEuropeanEngine(stochProcess));

    ext::shared_ptr<StrikedTypePayoff> payoff;
    Date exDate;
    ext::shared_ptr<Exercise> exercise;
    ext::shared_ptr<VanillaOption> option;
    Real calculated;

    Integer i = -1;

    i++;
    payoff = ext::shared_ptr<StrikedTypePayoff>(new
        PlainVanillaPayoff(values[i].type, values[i].strike));
    exDate = today + timeToDays(values[i].t);
    exercise = ext::shared_ptr<Exercise>(new EuropeanExercise(exDate));
    spot ->setValue(values[i].s);
    qRate->setValue(values[i].q);
    rRate->setValue(values[i].r);
    vol  ->setValue(values[i].v);
    option = ext::shared_ptr<VanillaOption>(
                                        new EuropeanOption(payoff, exercise));
    option->setPricingEngine(engine);
    calculated = option->delta();
    Real error = std::fabs(calculated-values[i].result);
    Real tolerance = 1e-4;
    if (error>tolerance)
        REPORT_FAILURE("delta", payoff, exercise, values[i].s,
                       values[i].q, values[i].r, today,
                       values[i].v, values[i].result, calculated,
                       error, tolerance);

    i++;
    payoff = ext::shared_ptr<StrikedTypePayoff>(new
        PlainVanillaPayoff(values[i].type, values[i].strike));
    exDate = today + timeToDays(values[i].t);
    exercise = ext::shared_ptr<Exercise>(new EuropeanExercise(exDate));
    spot ->setValue(values[i].s);
    qRate->setValue(values[i].q);
    rRate->setValue(values[i].r);
    vol  ->setValue(values[i].v);
    option = ext::shared_ptr<VanillaOption>(
                                        new EuropeanOption(payoff, exercise));
    option->setPricingEngine(engine);
    calculated = option->delta();
    error = std::fabs(calculated-values[i].result);
    if (error>tolerance)
        REPORT_FAILURE("delta", payoff, exercise, values[i].s,
                       values[i].q, values[i].r, today,
                       values[i].v, values[i].result, calculated,
                       error, tolerance);

    i++;
    payoff = ext::shared_ptr<StrikedTypePayoff>(new
        PlainVanillaPayoff(values[i].type, values[i].strike));
    exDate = today + timeToDays(values[i].t);
    exercise = ext::shared_ptr<Exercise>(new EuropeanExercise(exDate));
    spot ->setValue(values[i].s);
    qRate->setValue(values[i].q);
    rRate->setValue(values[i].r);
    vol  ->setValue(values[i].v);
    option = ext::shared_ptr<VanillaOption>(
                                        new EuropeanOption(payoff, exercise));
    option->setPricingEngine(engine);
    calculated = option->elasticity();
    error = std::fabs(calculated-values[i].result);
    if (error>tolerance)
        REPORT_FAILURE("elasticity", payoff, exercise, values[i].s,
                       values[i].q, values[i].r, today,
                       values[i].v, values[i].result, calculated,
                       error, tolerance);


    i++;
    payoff = ext::shared_ptr<StrikedTypePayoff>(new
        PlainVanillaPayoff(values[i].type, values[i].strike));
    exDate = today + timeToDays(values[i].t);
    exercise = ext::shared_ptr<Exercise>(new EuropeanExercise(exDate));
    spot ->setValue(values[i].s);
    qRate->setValue(values[i].q);
    rRate->setValue(values[i].r);
    vol  ->setValue(values[i].v);
    option = ext::shared_ptr<VanillaOption>(
                                        new EuropeanOption(payoff, exercise));
    option->setPricingEngine(engine);
    calculated = option->gamma();
    error = std::fabs(calculated-values[i].result);
    if (error>tolerance)
        REPORT_FAILURE("gamma", payoff, exercise, values[i].s,
                       values[i].q, values[i].r, today,
                       values[i].v, values[i].result, calculated,
                       error, tolerance);

    i++;
    payoff = ext::shared_ptr<StrikedTypePayoff>(new
        PlainVanillaPayoff(values[i].type, values[i].strike));
    exDate = today + timeToDays(values[i].t);
    exercise = ext::shared_ptr<Exercise>(new EuropeanExercise(exDate));
    spot ->setValue(values[i].s);
    qRate->setValue(values[i].q);
    rRate->setValue(values[i].r);
    vol  ->setValue(values[i].v);
    option = ext::shared_ptr<VanillaOption>(
                                        new EuropeanOption(payoff, exercise));
    option->setPricingEngine(engine);
    calculated = option->gamma();
    error = std::fabs(calculated-values[i].result);
    if (error>tolerance)
        REPORT_FAILURE("gamma", payoff, exercise, values[i].s,
                       values[i].q, values[i].r, today,
                       values[i].v, values[i].result, calculated,
                       error, tolerance);


    i++;
    payoff = ext::shared_ptr<StrikedTypePayoff>(new
        PlainVanillaPayoff(values[i].type, values[i].strike));
    exDate = today + timeToDays(values[i].t);
    exercise = ext::shared_ptr<Exercise>(new EuropeanExercise(exDate));
    spot ->setValue(values[i].s);
    qRate->setValue(values[i].q);
    rRate->setValue(values[i].r);
    vol  ->setValue(values[i].v);
    option = ext::shared_ptr<VanillaOption>(
                                        new EuropeanOption(payoff, exercise));
    option->setPricingEngine(engine);
    calculated = option->vega();
    error = std::fabs(calculated-values[i].result);
    if (error>tolerance)
        REPORT_FAILURE("vega", payoff, exercise, values[i].s,
                       values[i].q, values[i].r, today,
                       values[i].v, values[i].result, calculated,
                       error, tolerance);


    i++;
    payoff = ext::shared_ptr<StrikedTypePayoff>(new
        PlainVanillaPayoff(values[i].type, values[i].strike));
    exDate = today + timeToDays(values[i].t);
    exercise = ext::shared_ptr<Exercise>(new EuropeanExercise(exDate));
    spot ->setValue(values[i].s);
    qRate->setValue(values[i].q);
    rRate->setValue(values[i].r);
    vol  ->setValue(values[i].v);
    option = ext::shared_ptr<VanillaOption>(
                                        new EuropeanOption(payoff, exercise));
    option->setPricingEngine(engine);
    calculated = option->vega();
    error = std::fabs(calculated-values[i].result);
    if (error>tolerance)
        REPORT_FAILURE("vega", payoff, exercise, values[i].s,
                       values[i].q, values[i].r, today,
                       values[i].v, values[i].result, calculated,
                       error, tolerance);


    i++;
    payoff = ext::shared_ptr<StrikedTypePayoff>(new
        PlainVanillaPayoff(values[i].type, values[i].strike));
    exDate = today + timeToDays(values[i].t);
    exercise = ext::shared_ptr<Exercise>(new EuropeanExercise(exDate));
    spot ->setValue(values[i].s);
    qRate->setValue(values[i].q);
    rRate->setValue(values[i].r);
    vol  ->setValue(values[i].v);
    option = ext::shared_ptr<VanillaOption>(
                                        new EuropeanOption(payoff, exercise));
    option->setPricingEngine(engine);
    calculated = option->theta();
    error = std::fabs(calculated-values[i].result);
    if (error>tolerance)
        REPORT_FAILURE("theta", payoff, exercise, values[i].s,
                       values[i].q, values[i].r, today,
                       values[i].v, values[i].result, calculated,
                       error, tolerance);


    i++;
    payoff = ext::shared_ptr<StrikedTypePayoff>(new
        PlainVanillaPayoff(values[i].type, values[i].strike));
    exDate = today + timeToDays(values[i].t);
    exercise = ext::shared_ptr<Exercise>(new EuropeanExercise(exDate));
    spot ->setValue(values[i].s);
    qRate->setValue(values[i].q);
    rRate->setValue(values[i].r);
    vol  ->setValue(values[i].v);
    option = ext::shared_ptr<VanillaOption>(
                                        new EuropeanOption(payoff, exercise));
    option->setPricingEngine(engine);
    calculated = option->thetaPerDay();
    error = std::fabs(calculated-values[i].result);
    if (error>tolerance)
        REPORT_FAILURE("thetaPerDay", payoff, exercise, values[i].s,
                       values[i].q, values[i].r, today,
                       values[i].v, values[i].result, calculated,
                       error, tolerance);


    i++;
    payoff = ext::shared_ptr<StrikedTypePayoff>(new
        PlainVanillaPayoff(values[i].type, values[i].strike));
    exDate = today + timeToDays(values[i].t);
    exercise = ext::shared_ptr<Exercise>(new EuropeanExercise(exDate));
    spot ->setValue(values[i].s);
    qRate->setValue(values[i].q);
    rRate->setValue(values[i].r);
    vol  ->setValue(values[i].v);
    option = ext::shared_ptr<VanillaOption>(
                                        new EuropeanOption(payoff, exercise));
    option->setPricingEngine(engine);
    calculated = option->rho();
    error = std::fabs(calculated-values[i].result);
    if (error>tolerance)
        REPORT_FAILURE("rho", payoff, exercise, values[i].s,
                       values[i].q, values[i].r, today,
                       values[i].v, values[i].result, calculated,
                       error, tolerance);


    i++;
    payoff = ext::shared_ptr<StrikedTypePayoff>(new
        PlainVanillaPayoff(values[i].type, values[i].strike));
    exDate = today + timeToDays(values[i].t);
    exercise = ext::shared_ptr<Exercise>(new EuropeanExercise(exDate));
    spot ->setValue(values[i].s);
    qRate->setValue(values[i].q);
    rRate->setValue(values[i].r);
    vol  ->setValue(values[i].v);
    option = ext::shared_ptr<VanillaOption>(
                                        new EuropeanOption(payoff, exercise));
    option->setPricingEngine(engine);
    calculated = option->dividendRho();
    error = std::fabs(calculated-values[i].result);
    if (error>tolerance)
        REPORT_FAILURE("dividendRho", payoff, exercise, values[i].s,
                       values[i].q, values[i].r, today,
                       values[i].v, values[i].result, calculated,
                       error, tolerance);

}

void EuropeanOptionTest::testGreeks() {

    BOOST_TEST_MESSAGE("Testing analytic European option greeks...");

    SavedSettings backup;

    std::map<std::string,Real> calculated, expected, tolerance;
    tolerance["delta"]  = 1.0e-5;
    tolerance["gamma"]  = 1.0e-5;
    tolerance["theta"]  = 1.0e-5;
    tolerance["rho"]    = 1.0e-5;
    tolerance["divRho"] = 1.0e-5;
    tolerance["vega"]   = 1.0e-5;

    Option::Type types[] = { Option::Call, Option::Put };
    Real strikes[] = { 50.0, 99.5, 100.0, 100.5, 150.0 };
    Real underlyings[] = { 100.0 };
    Rate qRates[] = { 0.04, 0.05, 0.06 };
    Rate rRates[] = { 0.01, 0.05, 0.15 };
    Time residualTimes[] = { 1.0, 2.0 };
    Volatility vols[] = { 0.11, 0.50, 1.20 };

    DayCounter dc = Actual360();
    Date today = Date::todaysDate();
    Settings::instance().evaluationDate() = today;

    ext::shared_ptr<SimpleQuote> spot(new SimpleQuote(0.0));
    ext::shared_ptr<SimpleQuote> qRate(new SimpleQuote(0.0));
    Handle<YieldTermStructure> qTS(flatRate(qRate, dc));
    ext::shared_ptr<SimpleQuote> rRate(new SimpleQuote(0.0));
    Handle<YieldTermStructure> rTS(flatRate(rRate, dc));
    ext::shared_ptr<SimpleQuote> vol(new SimpleQuote(0.0));
    Handle<BlackVolTermStructure> volTS(flatVol(vol, dc));

    ext::shared_ptr<StrikedTypePayoff> payoff;

    for (auto & type : types) {
      for (double strike : strikes) {
        for (double residualTime : residualTimes) {
          Date exDate = today + timeToDays(residualTime);
          ext::shared_ptr<Exercise> exercise(new EuropeanExercise(exDate));
          for (Size kk=0; kk<4; kk++) {
              // option to check
              if (kk==0) {
                  payoff = ext::shared_ptr<StrikedTypePayoff>(new
                    PlainVanillaPayoff(type, strike));
              } else if (kk==1) {
                  payoff = ext::shared_ptr<StrikedTypePayoff>(new
                    CashOrNothingPayoff(type, strike,
                    100.0));
              } else if (kk==2) {
                  payoff = ext::shared_ptr<StrikedTypePayoff>(new
                    AssetOrNothingPayoff(type, strike));
              } else if (kk==3) {
                  payoff = ext::shared_ptr<StrikedTypePayoff>(new
                    GapPayoff(type, strike, 100.0));
              }

              ext::shared_ptr<BlackScholesMertonProcess> stochProcess(
                            new BlackScholesMertonProcess(Handle<Quote>(spot),
                                                          qTS, rTS, volTS));
              ext::shared_ptr<PricingEngine> engine(
                                    new AnalyticEuropeanEngine(stochProcess));
              EuropeanOption option(payoff, exercise);
              option.setPricingEngine(engine);

              for (double u : underlyings) {
                for (double m : qRates) {
                  for (double n : rRates) {
                    for (double v : vols) {
                      Rate q = m,
                           r = n;
                      spot->setValue(u);
                      qRate->setValue(q);
                      rRate->setValue(r);
                      vol->setValue(v);

                      Real value = option.NPV();
                      calculated["delta"]  = option.delta();
                      calculated["gamma"]  = option.gamma();
                      calculated["theta"]  = option.theta();
                      calculated["rho"]    = option.rho();
                      calculated["divRho"] = option.dividendRho();
                      calculated["vega"]   = option.vega();

                      if (value > spot->value()*1.0e-5) {
                          // perturb spot and get delta and gamma
                          Real du = u*1.0e-4;
                          spot->setValue(u+du);
                          Real value_p = option.NPV(),
                               delta_p = option.delta();
                          spot->setValue(u-du);
                          Real value_m = option.NPV(),
                               delta_m = option.delta();
                          spot->setValue(u);
                          expected["delta"] = (value_p - value_m)/(2*du);
                          expected["gamma"] = (delta_p - delta_m)/(2*du);

                          // perturb rates and get rho and dividend rho
                          Spread dr = r*1.0e-4;
                          rRate->setValue(r+dr);
                          value_p = option.NPV();
                          rRate->setValue(r-dr);
                          value_m = option.NPV();
                          rRate->setValue(r);
                          expected["rho"] = (value_p - value_m)/(2*dr);

                          Spread dq = q*1.0e-4;
                          qRate->setValue(q+dq);
                          value_p = option.NPV();
                          qRate->setValue(q-dq);
                          value_m = option.NPV();
                          qRate->setValue(q);
                          expected["divRho"] = (value_p - value_m)/(2*dq);

                          // perturb volatility and get vega
                          Volatility dv = v*1.0e-4;
                          vol->setValue(v+dv);
                          value_p = option.NPV();
                          vol->setValue(v-dv);
                          value_m = option.NPV();
                          vol->setValue(v);
                          expected["vega"] = (value_p - value_m)/(2*dv);

                          // perturb date and get theta
                          Time dT = dc.yearFraction(today-1, today+1);
                          Settings::instance().evaluationDate() = today-1;
                          value_m = option.NPV();
                          Settings::instance().evaluationDate() = today+1;
                          value_p = option.NPV();
                          Settings::instance().evaluationDate() = today;
                          expected["theta"] = (value_p - value_m)/dT;

                          // compare
                          std::map<std::string,Real>::iterator it;
                          for (it = calculated.begin();
                               it != calculated.end(); ++it) {
                              std::string greek = it->first;
                              Real expct = expected  [greek],
                                   calcl = calculated[greek],
                                   tol   = tolerance [greek];
                              Real error = relativeError(expct,calcl,u);
                              if (error>tol) {
                                  REPORT_FAILURE(greek, payoff, exercise,
                                                 u, q, r, today, v,
                                                 expct, calcl, error, tol);
                              }
                          }
                      }
                    }
                  }
                }
              }
            }
        }
      }
    }
}

void EuropeanOptionTest::testImpliedVol() {

    BOOST_TEST_MESSAGE("Testing European option implied volatility...");

    SavedSettings backup;

    Size maxEvaluations = 100;
    Real tolerance = 1.0e-6;

    // test options
    Option::Type types[] = { Option::Call, Option::Put };
    Real strikes[] = { 90.0, 99.5, 100.0, 100.5, 110.0 };
    Integer lengths[] = { 36, 180, 360, 1080 };

    // test data
    Real underlyings[] = { 90.0, 95.0, 99.9, 100.0, 100.1, 105.0, 110.0 };
    Rate qRates[] = { 0.01, 0.05, 0.10 };
    Rate rRates[] = { 0.01, 0.05, 0.10 };
    Volatility vols[] = { 0.01, 0.20, 0.30, 0.70, 0.90 };

    DayCounter dc = Actual360();
    Date today = Date::todaysDate();

    ext::shared_ptr<SimpleQuote> spot(new SimpleQuote(0.0));
    ext::shared_ptr<SimpleQuote> vol(new SimpleQuote(0.0));
    ext::shared_ptr<BlackVolTermStructure> volTS = flatVol(today, vol, dc);
    ext::shared_ptr<SimpleQuote> qRate(new SimpleQuote(0.0));
    ext::shared_ptr<YieldTermStructure> qTS = flatRate(today, qRate, dc);
    ext::shared_ptr<SimpleQuote> rRate(new SimpleQuote(0.0));
    ext::shared_ptr<YieldTermStructure> rTS = flatRate(today, rRate, dc);

    for (auto & type : types) {
      for (double strike : strikes) {
        for (int length : lengths) {
          // option to check
          Date exDate = today + length;
          ext::shared_ptr<Exercise> exercise(new EuropeanExercise(exDate));
          ext::shared_ptr<StrikedTypePayoff> payoff(
                                new PlainVanillaPayoff(type, strike));
          ext::shared_ptr<VanillaOption> option =
              makeOption(payoff, exercise, spot, qTS, rTS, volTS,
                         Analytic, Null<Size>(), Null<Size>());

          ext::shared_ptr<GeneralizedBlackScholesProcess> process =
              makeProcess(spot, qTS, rTS,volTS);

          for (double u : underlyings) {
            for (double m : qRates) {
              for (double n : rRates) {
                for (double v : vols) {
                  Rate q = m,
                       r = n;
                  spot->setValue(u);
                  qRate->setValue(q);
                  rRate->setValue(r);
                  vol->setValue(v);

                  Real value = option->NPV();
                  Volatility implVol = 0.0; // just to remove a warning...
                  if (value != 0.0) {
                      // shift guess somehow
                      vol->setValue(v*0.5);
                      if (std::fabs(value-option->NPV()) <= 1.0e-12) {
                          // flat price vs vol --- pointless (and
                          // numerically unstable) to solve
                          continue;
                      }
                      try {
                          implVol = option->impliedVolatility(value,
                                                              process,
                                                              tolerance,
                                                              maxEvaluations);
                      } catch (std::exception& e) {
                          BOOST_ERROR(
                              "\nimplied vol calculation failed:" <<
                              "\n   option:         " << type <<
                              "\n   strike:         " << strike <<
                              "\n   spot value:     " << u <<
                              "\n   dividend yield: " << io::rate(q) <<
                              "\n   risk-free rate: " << io::rate(r) <<
                              "\n   today:          " << today <<
                              "\n   maturity:       " << exDate <<
                              "\n   volatility:     " << io::volatility(v) <<
                              "\n   option value:   " << value <<
                              "\n" << e.what());
                      }
                      if (std::fabs(implVol-v) > tolerance) {
                          // the difference might not matter
                          vol->setValue(implVol);
                          Real value2 = option->NPV();
                          Real error = relativeError(value,value2,u);
                          if (error > tolerance) {
                              BOOST_ERROR(
                                  type << " option :\n"
                                  << "    spot value:          " << u << "\n"
                                  << "    strike:              "
                                  << strike << "\n"
                                  << "    dividend yield:      "
                                  << io::rate(q) << "\n"
                                  << "    risk-free rate:      "
                                  << io::rate(r) << "\n"
                                  << "    maturity:            "
                                  << exDate << "\n\n"
                                  << "    original volatility: "
                                  << io::volatility(v) << "\n"
                                  << "    price:               "
                                  << value << "\n"
                                  << "    implied volatility:  "
                                  << io::volatility(implVol)
                                  << "\n"
                                  << "    corresponding price: "
                                  << value2 << "\n"
                                  << "    error:               " << error);
                          }
                      }
                  }
                }
              }
            }
          }
        }
      }
    }
}


void EuropeanOptionTest::testImpliedVolContainment() {

    BOOST_TEST_MESSAGE("Testing self-containment of "
                       "implied volatility calculation...");

    SavedSettings backup;

    Size maxEvaluations = 100;
    Real tolerance = 1.0e-6;

    // test options

    DayCounter dc = Actual360();
    Date today = Date::todaysDate();

    ext::shared_ptr<SimpleQuote> spot(new SimpleQuote(100.0));
    Handle<Quote> underlying(spot);
    ext::shared_ptr<SimpleQuote> qRate(new SimpleQuote(0.05));
    Handle<YieldTermStructure> qTS(flatRate(today, qRate, dc));
    ext::shared_ptr<SimpleQuote> rRate(new SimpleQuote(0.03));
    Handle<YieldTermStructure> rTS(flatRate(today, rRate, dc));
    ext::shared_ptr<SimpleQuote> vol(new SimpleQuote(0.20));
    Handle<BlackVolTermStructure> volTS(flatVol(today, vol, dc));

    Date exerciseDate = today + 1*Years;
    ext::shared_ptr<Exercise> exercise(new EuropeanExercise(exerciseDate));
    ext::shared_ptr<StrikedTypePayoff> payoff(
                                 new PlainVanillaPayoff(Option::Call, 100.0));

    ext::shared_ptr<BlackScholesMertonProcess> process(
                  new BlackScholesMertonProcess(underlying, qTS, rTS, volTS));
    ext::shared_ptr<PricingEngine> engine(
                                        new AnalyticEuropeanEngine(process));
    // link to the same stochastic process, which shouldn't be changed
    // by calling methods of either option

    ext::shared_ptr<VanillaOption> option1(
                                        new EuropeanOption(payoff, exercise));
    option1->setPricingEngine(engine);
    ext::shared_ptr<VanillaOption> option2(
                                        new EuropeanOption(payoff, exercise));
    option2->setPricingEngine(engine);

    // test

    Real refValue = option2->NPV();

    Flag f;
    f.registerWith(option2);

    option1->impliedVolatility(refValue*1.5, process,
                               tolerance, maxEvaluations);

    if (f.isUp())
        BOOST_ERROR("implied volatility calculation triggered a change "
                    "in another instrument");

    option2->recalculate();
    if (std::fabs(option2->NPV() - refValue) >= 1.0e-8)
        BOOST_ERROR("implied volatility calculation changed the value "
                    << "of another instrument: \n"
                    << std::setprecision(8)
                    << "previous value: " << refValue << "\n"
                    << "current value:  " << option2->NPV());

    vol->setValue(vol->value()*1.5);

    if (!f.isUp())
        BOOST_ERROR("volatility change not notified");

    if (std::fabs(option2->NPV() - refValue) <= 1.0e-8)
        BOOST_ERROR("volatility change did not cause the value to change");

}


// different engines

namespace {

    void testEngineConsistency(EngineType engine,
                               Size binomialSteps,
                               Size samples,
                               std::map<std::string,Real> tolerance,
                               bool testGreeks = false) {

        std::map<std::string,Real> calculated, expected;

        // test options
        Option::Type types[] = { Option::Call, Option::Put };
        Real strikes[] = { 75.0, 100.0, 125.0 };
        Integer lengths[] = { 1 };

        // test data
        Real underlyings[] = { 100.0 };
        Rate qRates[] = { 0.00, 0.05 };
        Rate rRates[] = { 0.01, 0.05, 0.15 };
        Volatility vols[] = { 0.11, 0.50, 1.20 };

        DayCounter dc = Actual360();
        Date today = Date::todaysDate();

        ext::shared_ptr<SimpleQuote> spot(new SimpleQuote(0.0));
        ext::shared_ptr<SimpleQuote> vol(new SimpleQuote(0.0));
        ext::shared_ptr<BlackVolTermStructure> volTS = flatVol(today,vol,dc);
        ext::shared_ptr<SimpleQuote> qRate(new SimpleQuote(0.0));
        ext::shared_ptr<YieldTermStructure> qTS = flatRate(today,qRate,dc);
        ext::shared_ptr<SimpleQuote> rRate(new SimpleQuote(0.0));
        ext::shared_ptr<YieldTermStructure> rTS = flatRate(today,rRate,dc);

        for (auto & type : types) {
          for (double strike : strikes) {
            for (int length : lengths) {
              Date exDate = today + length*360;
              ext::shared_ptr<Exercise> exercise(
                                                new EuropeanExercise(exDate));
              ext::shared_ptr<StrikedTypePayoff> payoff(new
                                    PlainVanillaPayoff(type, strike));
              // reference option
              ext::shared_ptr<VanillaOption> refOption =
                  makeOption(payoff, exercise, spot, qTS, rTS, volTS,
                             Analytic, Null<Size>(), Null<Size>());
              // option to check
              ext::shared_ptr<VanillaOption> option =
                  makeOption(payoff, exercise, spot, qTS, rTS, volTS,
                             engine, binomialSteps, samples);

              for (double u : underlyings) {
                for (double m : qRates) {
                  for (double n : rRates) {
                    for (double v : vols) {
                      Rate q = m,
                           r = n;
                      spot->setValue(u);
                      qRate->setValue(q);
                      rRate->setValue(r);
                      vol->setValue(v);

                      expected.clear();
                      calculated.clear();

                      // FLOATING_POINT_EXCEPTION
                      expected["value"] = refOption->NPV();
                      calculated["value"] = option->NPV();

                      if (testGreeks && option->NPV() > spot->value()*1.0e-5) {
                           expected["delta"] = refOption->delta();
                           expected["gamma"] = refOption->gamma();
                           expected["theta"] = refOption->theta();
                           calculated["delta"] = option->delta();
                           calculated["gamma"] = option->gamma();
                           calculated["theta"] = option->theta();
                      }
                      std::map<std::string,Real>::iterator it;
                      for (it = calculated.begin();
                           it != calculated.end(); ++it) {
                          std::string greek = it->first;
                          Real expct = expected  [greek],
                               calcl = calculated[greek],
                               tol   = tolerance [greek];
                          Real error = relativeError(expct,calcl,u);
                          if (error > tol) {
                              REPORT_FAILURE(greek, payoff, exercise,
                                             u, q, r, today, v,
                                             expct, calcl, error, tol);
                          }
                      }
                    }
                  }
                }
              }
            }
          }
        }
    }

}


void EuropeanOptionTest::testJRBinomialEngines() {

    BOOST_TEST_MESSAGE("Testing JR binomial European engines "
                       "against analytic results...");

    SavedSettings backup;

    EngineType engine = JR;
    Size steps = 251;
    Size samples = Null<Size>();
    std::map<std::string,Real> relativeTol;
    relativeTol["value"] = 0.002;
    relativeTol["delta"] = 1.0e-3;
    relativeTol["gamma"] = 1.0e-4;
    relativeTol["theta"] = 0.03;
    testEngineConsistency(engine,steps,samples,relativeTol,true);
}

void EuropeanOptionTest::testCRRBinomialEngines() {

    BOOST_TEST_MESSAGE("Testing CRR binomial European engines "
                       "against analytic results...");

    SavedSettings backup;

    EngineType engine = CRR;
    Size steps = 501;
    Size samples = Null<Size>();
    std::map<std::string,Real> relativeTol;
    relativeTol["value"] = 0.02;
    relativeTol["delta"] = 1.0e-3;
    relativeTol["gamma"] = 1.0e-4;
    relativeTol["theta"] = 0.03;
    testEngineConsistency(engine,steps,samples,relativeTol,true);
}

void EuropeanOptionTest::testEQPBinomialEngines() {

    BOOST_TEST_MESSAGE("Testing EQP binomial European engines "
                       "against analytic results...");

    SavedSettings backup;

    EngineType engine = EQP;
    Size steps = 501;
    Size samples = Null<Size>();
    std::map<std::string,Real> relativeTol;
    relativeTol["value"] = 0.02;
    relativeTol["delta"] = 1.0e-3;
    relativeTol["gamma"] = 1.0e-4;
    relativeTol["theta"] = 0.03;
    testEngineConsistency(engine,steps,samples,relativeTol,true);
}

void EuropeanOptionTest::testTGEOBinomialEngines() {

    BOOST_TEST_MESSAGE("Testing TGEO binomial European engines "
                       "against analytic results...");

    SavedSettings backup;

    EngineType engine = TGEO;
    Size steps = 251;
    Size samples = Null<Size>();
    std::map<std::string,Real> relativeTol;
    relativeTol["value"] = 0.002;
    relativeTol["delta"] = 1.0e-3;
    relativeTol["gamma"] = 1.0e-4;
    relativeTol["theta"] = 0.03;
    testEngineConsistency(engine,steps,samples,relativeTol,true);
}

void EuropeanOptionTest::testTIANBinomialEngines() {

    BOOST_TEST_MESSAGE("Testing TIAN binomial European engines "
                       "against analytic results...");

    SavedSettings backup;

    EngineType engine = TIAN;
    Size steps = 251;
    Size samples = Null<Size>();
    std::map<std::string,Real> relativeTol;
    relativeTol["value"] = 0.002;
    relativeTol["delta"] = 1.0e-3;
    relativeTol["gamma"] = 1.0e-4;
    relativeTol["theta"] = 0.03;
    testEngineConsistency(engine,steps,samples,relativeTol,true);
}

void EuropeanOptionTest::testLRBinomialEngines() {

    BOOST_TEST_MESSAGE("Testing LR binomial European engines "
                       "against analytic results...");

    SavedSettings backup;

    EngineType engine = LR;
    Size steps = 251;
    Size samples = Null<Size>();
    std::map<std::string,Real> relativeTol;
    relativeTol["value"] = 1.0e-6;
    relativeTol["delta"] = 1.0e-3;
    relativeTol["gamma"] = 1.0e-4;
    relativeTol["theta"] = 0.03;
    testEngineConsistency(engine,steps,samples,relativeTol,true);
}

void EuropeanOptionTest::testJOSHIBinomialEngines() {

    BOOST_TEST_MESSAGE("Testing Joshi binomial European engines "
                       "against analytic results...");

    SavedSettings backup;

    EngineType engine = JOSHI;
    Size steps = 251;
    Size samples = Null<Size>();
    std::map<std::string,Real> relativeTol;
    relativeTol["value"] = 1.0e-7;
    relativeTol["delta"] = 1.0e-3;
    relativeTol["gamma"] = 1.0e-4;
    relativeTol["theta"] = 0.03;
    testEngineConsistency(engine,steps,samples,relativeTol,true);
}

void EuropeanOptionTest::testFdEngines() {

    BOOST_TEST_MESSAGE("Testing finite-difference European engines "
                       "against analytic results...");

    SavedSettings backup;

    EngineType engine = FiniteDifferences;
    Size timeSteps = 500;
    Size gridPoints = 500;
    std::map<std::string,Real> relativeTol;
    relativeTol["value"] = 1.0e-4;
    relativeTol["delta"] = 1.0e-6;
    relativeTol["gamma"] = 1.0e-6;
    relativeTol["theta"] = 1.0e-3;
    testEngineConsistency(engine,timeSteps,gridPoints,relativeTol,true);
}

void EuropeanOptionTest::testIntegralEngines() {

    BOOST_TEST_MESSAGE("Testing integral engines against analytic results...");

    SavedSettings backup;

    EngineType engine = Integral;
    Size timeSteps = 300;
    Size gridPoints = 300;
    std::map<std::string,Real> relativeTol;
    relativeTol["value"] = 0.0001;
    testEngineConsistency(engine,timeSteps,gridPoints,relativeTol);
}

void EuropeanOptionTest::testMcEngines() {

    BOOST_TEST_MESSAGE("Testing Monte Carlo European engines "
                       "against analytic results...");

    SavedSettings backup;

    EngineType engine = PseudoMonteCarlo;
    Size steps = Null<Size>();
    Size samples = 40000;
    std::map<std::string,Real> relativeTol;
    relativeTol["value"] = 0.01;
    testEngineConsistency(engine,steps,samples,relativeTol);
}

void EuropeanOptionTest::testQmcEngines() {

    BOOST_TEST_MESSAGE("Testing Quasi Monte Carlo European engines "
                       "against analytic results...");

    SavedSettings backup;

    EngineType engine = QuasiMonteCarlo;
    Size steps = Null<Size>();
    Size samples = 4095; // 2^12-1
    std::map<std::string,Real> relativeTol;
    relativeTol["value"] = 0.01;
    testEngineConsistency(engine,steps,samples,relativeTol);
}

void EuropeanOptionTest::testFFTEngines() {

    BOOST_TEST_MESSAGE("Testing FFT European engines "
                       "against analytic results...");

    SavedSettings backup;

    EngineType engine = FFT;
    Size steps = Null<Size>();
    Size samples = Null<Size>();
    std::map<std::string,Real> relativeTol;
    relativeTol["value"] = 0.01;
    testEngineConsistency(engine,steps,samples,relativeTol);
}


<<<<<<< HEAD
void EuropeanOptionTest::testPriceCurve() {

    BOOST_TEST_MESSAGE("Testing European price curves...");

    SavedSettings backup;

    /* The data below are from
       "Option pricing formulas", E.G. Haug, McGraw-Hill 1998
    */
    EuropeanOptionData values[] = {
      // pag 2-8
      //        type, strike,   spot,    q,    r,    t,  vol,   value
      { Option::Call,  65.00,  60.00, 0.00, 0.08, 0.25, 0.30,  2.1334, 0.0},
      { Option::Put,   95.00, 100.00, 0.05, 0.10, 0.50, 0.20,  2.4648, 0.0},
    };

    DayCounter dc = Actual360();
    Date today = Date::todaysDate();
    Size timeSteps = 300;
    Size gridPoints = 300;

    ext::shared_ptr<SimpleQuote> spot(new SimpleQuote(0.0));
    ext::shared_ptr<SimpleQuote> qRate(new SimpleQuote(0.0));
    ext::shared_ptr<YieldTermStructure> qTS = flatRate(today, qRate, dc);
    ext::shared_ptr<SimpleQuote> rRate(new SimpleQuote(0.0));
    ext::shared_ptr<YieldTermStructure> rTS = flatRate(today, rRate, dc);
    ext::shared_ptr<SimpleQuote> vol(new SimpleQuote(0.0));
    ext::shared_ptr<BlackVolTermStructure> volTS = flatVol(today, vol, dc);

    ext::shared_ptr<BlackScholesMertonProcess> stochProcess(new
            BlackScholesMertonProcess(Handle<Quote>(spot),
                                      Handle<YieldTermStructure>(qTS),
                                      Handle<YieldTermStructure>(rTS),
                                      Handle<BlackVolTermStructure>(volTS)));
    ext::shared_ptr<PricingEngine> engine(
                             new FDEuropeanEngine<CrankNicolson>(stochProcess,
                                                                 timeSteps,
                                                                 gridPoints));

    for (auto & value : values) {

        ext::shared_ptr<StrikedTypePayoff> payoff(new
            PlainVanillaPayoff(value.type, value.strike));
        // FLOATING_POINT_EXCEPTION
        Date exDate = today + timeToDays(value.t);
        ext::shared_ptr<Exercise> exercise(new EuropeanExercise(exDate));

        spot ->setValue(value.s);
        qRate->setValue(value.q);
        rRate->setValue(value.r);
        vol  ->setValue(value.v);

        EuropeanOption option(payoff, exercise);
        option.setPricingEngine(engine);
        SampledCurve price_curve = option.result<SampledCurve>("priceCurve");
        if (price_curve.empty()) {
            REPORT_FAILURE("no price curve", payoff, exercise, value.s,
                           value.q, value.r, today,
                           value.v, value.result, 0.0,
                           0.0, 0.0);
            continue;
        }

        // Ignore the end points
        Size start = price_curve.size() / 4;
        Size end = price_curve.size() * 3 / 4;
        for (Size i=start; i < end; i++) {
            spot->setValue(price_curve.gridValue(i));
            ext::shared_ptr<StochasticProcess> stochProcess1(
                      new BlackScholesMertonProcess(
                                       Handle<Quote>(spot),
                                       Handle<YieldTermStructure>(qTS),
                                       Handle<YieldTermStructure>(rTS),
                                       Handle<BlackVolTermStructure>(volTS)));
            ext::shared_ptr<PricingEngine> engine1(
                             new FDEuropeanEngine<CrankNicolson>(stochProcess,
                                                                 timeSteps,
                                                                 gridPoints));

            option.setPricingEngine(engine1);
            Real calculated = option.NPV();
            Real error = std::fabs(calculated-price_curve.value(i));
            Real tolerance = 1e-3;
            if (error>tolerance) {
                REPORT_FAILURE("price curve error", payoff, exercise,
                               price_curve.gridValue(i),
                               values[i].q, values[i].r, today,
                               values[i].v,
                               price_curve.value(i), calculated,
                               error, tolerance);
                break;
            }
        }
    }

}


=======
>>>>>>> d135721b
void EuropeanOptionTest::testLocalVolatility() {
    BOOST_TEST_MESSAGE("Testing finite-differences with local volatility...");

    SavedSettings backup;

    const Date settlementDate(5, July, 2002);
    Settings::instance().evaluationDate() = settlementDate;

    const DayCounter dayCounter = Actual365Fixed();
    const Calendar calendar = TARGET();

    Integer t[] = { 13, 41, 75, 165, 256, 345, 524, 703 };
    Rate r[] = { 0.0357,0.0349,0.0341,0.0355,0.0359,0.0368,0.0386,0.0401 };

    std::vector<Rate> rates(1, 0.0357);
    std::vector<Date> dates(1, settlementDate);
    for (Size i = 0; i < 8; ++i) {
        dates.push_back(settlementDate + t[i]);
        rates.push_back(r[i]);
    }
    const ext::shared_ptr<YieldTermStructure> rTS(
                                   new ZeroCurve(dates, rates, dayCounter));
    const ext::shared_ptr<YieldTermStructure> qTS(
                                   flatRate(settlementDate, 0.0, dayCounter));

    const ext::shared_ptr<Quote> s0(new SimpleQuote(4500.00));
    
    Real tmp[] = { 100 ,500 ,2000,3400,3600,3800,4000,4200,4400,4500,
                   4600,4800,5000,5200,5400,5600,7500,10000,20000,30000 };
    const std::vector<Real> strikes(tmp, tmp+LENGTH(tmp));
    
    Volatility v[] =
      { 1.015873, 1.015873, 1.015873, 0.89729, 0.796493, 0.730914, 0.631335, 0.568895,
        0.711309, 0.711309, 0.711309, 0.641309, 0.635593, 0.583653, 0.508045, 0.463182,
        0.516034, 0.500534, 0.500534, 0.500534, 0.448706, 0.416661, 0.375470, 0.353442,
        0.516034, 0.482263, 0.447713, 0.387703, 0.355064, 0.337438, 0.316966, 0.306859,
        0.497587, 0.464373, 0.430764, 0.374052, 0.344336, 0.328607, 0.310619, 0.301865,
        0.479511, 0.446815, 0.414194, 0.361010, 0.334204, 0.320301, 0.304664, 0.297180,
        0.461866, 0.429645, 0.398092, 0.348638, 0.324680, 0.312512, 0.299082, 0.292785,
        0.444801, 0.413014, 0.382634, 0.337026, 0.315788, 0.305239, 0.293855, 0.288660,
        0.428604, 0.397219, 0.368109, 0.326282, 0.307555, 0.298483, 0.288972, 0.284791,
        0.420971, 0.389782, 0.361317, 0.321274, 0.303697, 0.295302, 0.286655, 0.282948,
        0.413749, 0.382754, 0.354917, 0.316532, 0.300016, 0.292251, 0.284420, 0.281164,
        0.400889, 0.370272, 0.343525, 0.307904, 0.293204, 0.286549, 0.280189, 0.277767,
        0.390685, 0.360399, 0.334344, 0.300507, 0.287149, 0.281380, 0.276271, 0.274588,
        0.383477, 0.353434, 0.327580, 0.294408, 0.281867, 0.276746, 0.272655, 0.271617,
        0.379106, 0.349214, 0.323160, 0.289618, 0.277362, 0.272641, 0.269332, 0.268846,
        0.377073, 0.347258, 0.320776, 0.286077, 0.273617, 0.269057, 0.266293, 0.266265,
        0.399925, 0.369232, 0.338895, 0.289042, 0.265509, 0.255589, 0.249308, 0.249665,
        0.423432, 0.406891, 0.373720, 0.314667, 0.281009, 0.263281, 0.246451, 0.242166,
        0.453704, 0.453704, 0.453704, 0.381255, 0.334578, 0.305527, 0.268909, 0.251367,
        0.517748, 0.517748, 0.517748, 0.416577, 0.364770, 0.331595, 0.287423, 0.264285 };
    
    Matrix blackVolMatrix(strikes.size(), dates.size()-1);
    for (Size i=0; i < strikes.size(); ++i)
        for (Size j=1; j < dates.size(); ++j) {
            blackVolMatrix[i][j-1] = v[i*(dates.size()-1)+j-1];
        }
    
    const ext::shared_ptr<BlackVarianceSurface> volTS(
        new BlackVarianceSurface(settlementDate, calendar,
                                 std::vector<Date>(dates.begin()+1, dates.end()),
                                 strikes, blackVolMatrix,
                                 dayCounter));
    volTS->setInterpolation<Bicubic>();
    const ext::shared_ptr<GeneralizedBlackScholesProcess> process =
                                              makeProcess(s0, qTS, rTS,volTS);
    
    for (Size i=2; i < dates.size(); ++i) {
        for (Size j=3; j < strikes.size()-5; j+=5) {
            const Date& exDate = dates[i];
            const ext::shared_ptr<StrikedTypePayoff> payoff(new
                                 PlainVanillaPayoff(Option::Call, strikes[j]));
    
            const ext::shared_ptr<Exercise> exercise(
                                                 new EuropeanExercise(exDate));
    
            EuropeanOption option(payoff, exercise);
            option.setPricingEngine(ext::shared_ptr<PricingEngine>(
                                         new AnalyticEuropeanEngine(process)));
             
            const Real tol = 0.001;
            const Real expectedNPV   = option.NPV();
            const Real expectedDelta = option.delta();
            const Real expectedGamma = option.gamma();
            
            option.setPricingEngine(ext::shared_ptr<PricingEngine>(
                         new FdBlackScholesVanillaEngine(process, 200, 400)));
    
            Real calculatedNPV = option.NPV();
            const Real calculatedDelta = option.delta();
            const Real calculatedGamma = option.gamma();
            
            // check implied pricing first
            if (std::fabs(expectedNPV - calculatedNPV) > tol*expectedNPV) {
                BOOST_FAIL("Failed to reproduce option price for "
                           << "\n    strike:     " << payoff->strike()
                           << "\n    maturity:   " << exDate
                           << "\n    calculated: " << calculatedNPV
                           << "\n    expected:   " << expectedNPV);
            }
            if (std::fabs(expectedDelta - calculatedDelta) >tol*expectedDelta) {
                BOOST_FAIL("Failed to reproduce option delta for "
                           << "\n    strike:     " << payoff->strike()
                           << "\n    maturity:   " << exDate
                           << "\n    calculated: " << calculatedDelta
                           << "\n    expected:   " << expectedDelta);
            }
            if (std::fabs(expectedGamma - calculatedGamma) >tol*expectedGamma) {
                BOOST_FAIL("Failed to reproduce option gamma for "
                           << "\n    strike:     " << payoff->strike()
                           << "\n    maturity:   " << exDate
                           << "\n    calculated: " << calculatedGamma
                           << "\n    expected:   " << expectedGamma);
            }
            
            // check local vol pricing
            // delta/gamma are not the same by definition (model implied greeks)
            option.setPricingEngine(ext::shared_ptr<PricingEngine>(
                    new FdBlackScholesVanillaEngine(process, 25, 400, 0, 
                                                    FdmSchemeDesc::Douglas(), 
                                                    true, 0.35)));
            calculatedNPV = option.NPV();
            if (std::fabs(expectedNPV - calculatedNPV) > tol*expectedNPV) {
                BOOST_FAIL("Failed to reproduce local vol option price for "
                           << "\n    strike:     " << payoff->strike()
                           << "\n    maturity:   " << exDate
                           << "\n    calculated: " << calculatedNPV
                           << "\n    expected:   " << expectedNPV);
            }
        }
    }
}

void EuropeanOptionTest::testAnalyticEngineDiscountCurve() {
    BOOST_TEST_MESSAGE(
        "Testing separate discount curve for analytic European engine...");

    SavedSettings backup;

    DayCounter dc = Actual360();
    Date today = Date::todaysDate();

    ext::shared_ptr<SimpleQuote> spot(new SimpleQuote(1000.0));
    ext::shared_ptr<SimpleQuote> qRate(new SimpleQuote(0.01));
    ext::shared_ptr<YieldTermStructure> qTS = flatRate(today, qRate, dc);
    ext::shared_ptr<SimpleQuote> rRate(new SimpleQuote(0.015));
    ext::shared_ptr<YieldTermStructure> rTS = flatRate(today, rRate, dc);
    ext::shared_ptr<SimpleQuote> vol(new SimpleQuote(0.02));
    ext::shared_ptr<BlackVolTermStructure> volTS = flatVol(today, vol, dc);
    ext::shared_ptr<SimpleQuote> discRate(new SimpleQuote(0.015));
    ext::shared_ptr<YieldTermStructure> discTS = flatRate(today, discRate, dc);

    ext::shared_ptr<BlackScholesMertonProcess> stochProcess(new
        BlackScholesMertonProcess(Handle<Quote>(spot),
            Handle<YieldTermStructure>(qTS),
            Handle<YieldTermStructure>(rTS),
            Handle<BlackVolTermStructure>(volTS)));
    ext::shared_ptr<PricingEngine> engineSingleCurve(
        new AnalyticEuropeanEngine(stochProcess));
    ext::shared_ptr<PricingEngine> engineMultiCurve(
        new AnalyticEuropeanEngine(stochProcess,
            Handle<YieldTermStructure>(discTS)));

    ext::shared_ptr<StrikedTypePayoff> payoff(new
        PlainVanillaPayoff(Option::Call, 1025.0));
    Date exDate = today + Period(1, Years);
    ext::shared_ptr<Exercise> exercise(new EuropeanExercise(exDate));
    EuropeanOption option(payoff, exercise);
    Real npvSingleCurve, npvMultiCurve;
    option.setPricingEngine(engineSingleCurve);
    npvSingleCurve = option.NPV();
    option.setPricingEngine(engineMultiCurve);
    npvMultiCurve = option.NPV();
    // check that NPV is the same regardless of engine interface
    BOOST_CHECK_EQUAL(npvSingleCurve, npvMultiCurve);
    // check that NPV changes if discount rate is changed
    discRate->setValue(0.023);
    npvMultiCurve = option.NPV();
    BOOST_CHECK_NE(npvSingleCurve, npvMultiCurve);
}


void EuropeanOptionTest::testPDESchemes() {
    BOOST_TEST_MESSAGE("Testing different PDE schemes "
            "to solve Black-Scholes PDEs...");

    SavedSettings backup;

    const DayCounter dc = Actual365Fixed();
    const Date today = Date(18, February, 2018);

    Settings::instance().evaluationDate() = today;

    const Handle<Quote> spot(ext::make_shared<SimpleQuote>(100.0));
    const Handle<YieldTermStructure> qTS(flatRate(today, 0.06, dc));
    const Handle<YieldTermStructure> rTS(flatRate(today, 0.10, dc));
    const Handle<BlackVolTermStructure> volTS(flatVol(today, 0.35, dc));

    const Date maturity = today + Period(6, Months);

    const ext::shared_ptr<BlackScholesMertonProcess> process =
        ext::make_shared<BlackScholesMertonProcess>(
            spot, qTS, rTS, volTS);

    const ext::shared_ptr<PricingEngine> analytic =
        ext::make_shared<AnalyticEuropeanEngine>(process);

    // Crank-Nicolson and Douglas scheme are the same in one dimension
    const ext::shared_ptr<PricingEngine> crankNicolson =
        ext::make_shared<FdBlackScholesVanillaEngine>(
            process, 15, 100, 0, FdmSchemeDesc::Douglas());

    const ext::shared_ptr<PricingEngine> implicitEuler =
        ext::make_shared<FdBlackScholesVanillaEngine>(
            process, 500, 100, 0, FdmSchemeDesc::ImplicitEuler());

    const ext::shared_ptr<PricingEngine> explicitEuler =
        ext::make_shared<FdBlackScholesVanillaEngine>(
            process, 1000, 100, 0, FdmSchemeDesc::ExplicitEuler());

    const ext::shared_ptr<PricingEngine> methodOfLines =
        ext::make_shared<FdBlackScholesVanillaEngine>(
            process, 1, 100, 0, FdmSchemeDesc::MethodOfLines());

    const ext::shared_ptr<PricingEngine> hundsdorfer =
        ext::make_shared<FdBlackScholesVanillaEngine>(
            process, 10, 100, 0, FdmSchemeDesc::Hundsdorfer());

    const ext::shared_ptr<PricingEngine> craigSneyd =
        ext::make_shared<FdBlackScholesVanillaEngine>(
            process, 10, 100, 0, FdmSchemeDesc::CraigSneyd());

    const ext::shared_ptr<PricingEngine> modCraigSneyd =
        ext::make_shared<FdBlackScholesVanillaEngine>(
            process, 15, 100, 0, FdmSchemeDesc::ModifiedCraigSneyd());

    const ext::shared_ptr<PricingEngine> trBDF2 =
        ext::make_shared<FdBlackScholesVanillaEngine>(
            process, 15, 100, 0, FdmSchemeDesc::TrBDF2());

    const std::pair<ext::shared_ptr<PricingEngine>, std::string> engines[]= {
        std::make_pair(crankNicolson, "Crank-Nicolson"),
        std::make_pair(implicitEuler, "Implicit-Euler"),
        std::make_pair(explicitEuler, "Explicit-Euler"),
        std::make_pair(methodOfLines, "Method-of-Lines"),
        std::make_pair(hundsdorfer, "Hundsdorfer"),
        std::make_pair(craigSneyd, "Craig-Sneyd"),
        std::make_pair(modCraigSneyd, "Modified Craig-Sneyd"),
        std::make_pair(trBDF2, "TR-BDF2")
    };

    const Size nEngines = LENGTH(engines);

    const ext::shared_ptr<PlainVanillaPayoff> payoff(
        ext::make_shared<PlainVanillaPayoff>(Option::Put, spot->value()));

    const ext::shared_ptr<Exercise> exercise(
        ext::make_shared<EuropeanExercise>(maturity));

    VanillaOption option(payoff, exercise);

    option.setPricingEngine(analytic);
    const Real expected = option.NPV();

    const Real tol = 0.006;
    for (const auto & engine : engines) {
        option.setPricingEngine(engine.first);
        const Real calculated = option.NPV();

        const Real diff = std::fabs(expected - calculated);

        if (diff > tol) {
            BOOST_FAIL("Failed to reproduce European option values with the "
                    << engine.second << " PDE scheme"
                       << "\n    calculated: " << calculated
                       << "\n    expected:   " << expected
                       << "\n    difference: " << diff
                       << "\n    tolerance:  " << tol);
        }
    }

    DividendVanillaOption dividendOption(
        payoff, exercise,
        std::vector<Date>(1, today + Period(3, Months)),
        std::vector<Real>(1, 5.0));

    Array dividendPrices(nEngines);
    for (Size i=0; i < nEngines; ++i) {
        dividendOption.setPricingEngine(engines[i].first);
        dividendPrices[i] = dividendOption.NPV();
    }

    const Real expectedDiv = std::accumulate(
        dividendPrices.begin(), dividendPrices.end(), 0.0)/nEngines;

    for (Size i=0; i < nEngines; ++i) {
        const Real calculated = dividendPrices[i];
        const Real diff = std::fabs(expectedDiv - calculated);

        if (diff > tol) {
            BOOST_FAIL("Failed to reproduce European option values "
                    "with dividend and the "
                    << engines[i].second << " PDE scheme"
                       << "\n    calculated: " << calculated
                       << "\n    expected:   " << expectedDiv
                       << "\n    difference: " << diff
                       << "\n    tolerance:  " << tol);
        }
    }
}

void EuropeanOptionTest::testFdEngineWithNonConstantParameters() {
    BOOST_TEST_MESSAGE("Testing finite-difference European engine "
                       "with non-constant parameters...");

    SavedSettings backup;

    Real u = 190.0;
    Volatility v = 0.20;

    DayCounter dc = Actual360();
    Date today = Settings::instance().evaluationDate();

    ext::shared_ptr<SimpleQuote> spot(new SimpleQuote(u));
    ext::shared_ptr<BlackVolTermStructure> volTS = flatVol(today,v,dc);

    std::vector<Date> dates(5);
    std::vector<Rate> rates(5);
    dates[0] = today;     rates[0] = 0.0;
    dates[1] = today+90;  rates[1] = 0.001;
    dates[2] = today+180; rates[2] = 0.002;
    dates[3] = today+270; rates[3] = 0.005;
    dates[4] = today+360; rates[4] = 0.01;
    ext::shared_ptr<YieldTermStructure> rTS =
        ext::make_shared<ForwardCurve>(dates, rates, dc);
    Rate r = rTS->zeroRate(dates[4], dc, Continuous);

    ext::shared_ptr<BlackScholesProcess> process =
        ext::make_shared<BlackScholesProcess>(Handle<Quote>(spot),
                                              Handle<YieldTermStructure>(rTS),
                                              Handle<BlackVolTermStructure>(volTS));
    
    ext::shared_ptr<Exercise> exercise =
        ext::make_shared<EuropeanExercise>(today + 360);
    ext::shared_ptr<StrikedTypePayoff> payoff =
        ext::make_shared<PlainVanillaPayoff>(Option::Call, 190.0);

    EuropeanOption option(payoff, exercise);

    option.setPricingEngine(ext::make_shared<AnalyticEuropeanEngine>(process));
    Real expected = option.NPV();

    Size timeSteps = 200;
    Size gridPoints = 201;
    option.setPricingEngine(ext::make_shared<FdBlackScholesVanillaEngine>(
                              process, timeSteps, gridPoints));
    Real calculated = option.NPV();

    Real tolerance = 0.01;
    Real error = std::fabs(expected-calculated);
    if (error > tolerance) {
        REPORT_FAILURE("value", payoff, exercise,
                       u, 0.0, r, today, v,
                       expected, calculated,
                       error, tolerance);
    }
}



test_suite* EuropeanOptionTest::suite() {
    test_suite* suite = BOOST_TEST_SUITE("European option tests");
    suite->add(QUANTLIB_TEST_CASE(&EuropeanOptionTest::testValues));
    suite->add(QUANTLIB_TEST_CASE(&EuropeanOptionTest::testGreekValues));
    suite->add(QUANTLIB_TEST_CASE(&EuropeanOptionTest::testGreeks));
    suite->add(QUANTLIB_TEST_CASE(&EuropeanOptionTest::testImpliedVol));
    suite->add(QUANTLIB_TEST_CASE(
                           &EuropeanOptionTest::testImpliedVolContainment));
    suite->add(QUANTLIB_TEST_CASE(&EuropeanOptionTest::testJRBinomialEngines));
    suite->add(QUANTLIB_TEST_CASE(&EuropeanOptionTest::testCRRBinomialEngines));
    suite->add(QUANTLIB_TEST_CASE(&EuropeanOptionTest::testEQPBinomialEngines));
    suite->add(QUANTLIB_TEST_CASE(
                               &EuropeanOptionTest::testTGEOBinomialEngines));
    suite->add(QUANTLIB_TEST_CASE(
                               &EuropeanOptionTest::testTIANBinomialEngines));
    suite->add(QUANTLIB_TEST_CASE(&EuropeanOptionTest::testLRBinomialEngines));
    suite->add(QUANTLIB_TEST_CASE(
                              &EuropeanOptionTest::testJOSHIBinomialEngines));
    suite->add(QUANTLIB_TEST_CASE(&EuropeanOptionTest::testFdEngines));
    suite->add(QUANTLIB_TEST_CASE(&EuropeanOptionTest::testIntegralEngines));
    suite->add(QUANTLIB_TEST_CASE(&EuropeanOptionTest::testMcEngines));
    suite->add(QUANTLIB_TEST_CASE(&EuropeanOptionTest::testQmcEngines));

    suite->add(QUANTLIB_TEST_CASE(&EuropeanOptionTest::testLocalVolatility));

    suite->add(QUANTLIB_TEST_CASE(
                       &EuropeanOptionTest::testAnalyticEngineDiscountCurve));
    suite->add(QUANTLIB_TEST_CASE(&EuropeanOptionTest::testPDESchemes));
    suite->add(QUANTLIB_TEST_CASE(
                 &EuropeanOptionTest::testFdEngineWithNonConstantParameters));
    return suite;
}

test_suite* EuropeanOptionTest::experimental() {
    test_suite* suite = BOOST_TEST_SUITE("European option experimental tests");
    suite->add(QUANTLIB_TEST_CASE(&EuropeanOptionTest::testFFTEngines));
    return suite;
}<|MERGE_RESOLUTION|>--- conflicted
+++ resolved
@@ -1273,107 +1273,6 @@
 }
 
 
-<<<<<<< HEAD
-void EuropeanOptionTest::testPriceCurve() {
-
-    BOOST_TEST_MESSAGE("Testing European price curves...");
-
-    SavedSettings backup;
-
-    /* The data below are from
-       "Option pricing formulas", E.G. Haug, McGraw-Hill 1998
-    */
-    EuropeanOptionData values[] = {
-      // pag 2-8
-      //        type, strike,   spot,    q,    r,    t,  vol,   value
-      { Option::Call,  65.00,  60.00, 0.00, 0.08, 0.25, 0.30,  2.1334, 0.0},
-      { Option::Put,   95.00, 100.00, 0.05, 0.10, 0.50, 0.20,  2.4648, 0.0},
-    };
-
-    DayCounter dc = Actual360();
-    Date today = Date::todaysDate();
-    Size timeSteps = 300;
-    Size gridPoints = 300;
-
-    ext::shared_ptr<SimpleQuote> spot(new SimpleQuote(0.0));
-    ext::shared_ptr<SimpleQuote> qRate(new SimpleQuote(0.0));
-    ext::shared_ptr<YieldTermStructure> qTS = flatRate(today, qRate, dc);
-    ext::shared_ptr<SimpleQuote> rRate(new SimpleQuote(0.0));
-    ext::shared_ptr<YieldTermStructure> rTS = flatRate(today, rRate, dc);
-    ext::shared_ptr<SimpleQuote> vol(new SimpleQuote(0.0));
-    ext::shared_ptr<BlackVolTermStructure> volTS = flatVol(today, vol, dc);
-
-    ext::shared_ptr<BlackScholesMertonProcess> stochProcess(new
-            BlackScholesMertonProcess(Handle<Quote>(spot),
-                                      Handle<YieldTermStructure>(qTS),
-                                      Handle<YieldTermStructure>(rTS),
-                                      Handle<BlackVolTermStructure>(volTS)));
-    ext::shared_ptr<PricingEngine> engine(
-                             new FDEuropeanEngine<CrankNicolson>(stochProcess,
-                                                                 timeSteps,
-                                                                 gridPoints));
-
-    for (auto & value : values) {
-
-        ext::shared_ptr<StrikedTypePayoff> payoff(new
-            PlainVanillaPayoff(value.type, value.strike));
-        // FLOATING_POINT_EXCEPTION
-        Date exDate = today + timeToDays(value.t);
-        ext::shared_ptr<Exercise> exercise(new EuropeanExercise(exDate));
-
-        spot ->setValue(value.s);
-        qRate->setValue(value.q);
-        rRate->setValue(value.r);
-        vol  ->setValue(value.v);
-
-        EuropeanOption option(payoff, exercise);
-        option.setPricingEngine(engine);
-        SampledCurve price_curve = option.result<SampledCurve>("priceCurve");
-        if (price_curve.empty()) {
-            REPORT_FAILURE("no price curve", payoff, exercise, value.s,
-                           value.q, value.r, today,
-                           value.v, value.result, 0.0,
-                           0.0, 0.0);
-            continue;
-        }
-
-        // Ignore the end points
-        Size start = price_curve.size() / 4;
-        Size end = price_curve.size() * 3 / 4;
-        for (Size i=start; i < end; i++) {
-            spot->setValue(price_curve.gridValue(i));
-            ext::shared_ptr<StochasticProcess> stochProcess1(
-                      new BlackScholesMertonProcess(
-                                       Handle<Quote>(spot),
-                                       Handle<YieldTermStructure>(qTS),
-                                       Handle<YieldTermStructure>(rTS),
-                                       Handle<BlackVolTermStructure>(volTS)));
-            ext::shared_ptr<PricingEngine> engine1(
-                             new FDEuropeanEngine<CrankNicolson>(stochProcess,
-                                                                 timeSteps,
-                                                                 gridPoints));
-
-            option.setPricingEngine(engine1);
-            Real calculated = option.NPV();
-            Real error = std::fabs(calculated-price_curve.value(i));
-            Real tolerance = 1e-3;
-            if (error>tolerance) {
-                REPORT_FAILURE("price curve error", payoff, exercise,
-                               price_curve.gridValue(i),
-                               values[i].q, values[i].r, today,
-                               values[i].v,
-                               price_curve.value(i), calculated,
-                               error, tolerance);
-                break;
-            }
-        }
-    }
-
-}
-
-
-=======
->>>>>>> d135721b
 void EuropeanOptionTest::testLocalVolatility() {
     BOOST_TEST_MESSAGE("Testing finite-differences with local volatility...");
 
