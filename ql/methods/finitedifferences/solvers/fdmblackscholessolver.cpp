/* -*- mode: c++; tab-width: 4; indent-tabs-mode: nil; c-basic-offset: 4 -*- */

/*
 Copyright (C) 2008 Andreas Gaida
 Copyright (C) 2008, 2009 Ralph Schreyer
 Copyright (C) 2008, 2009 Klaus Spanderen

 This file is part of QuantLib, a free-software/open-source library
 for financial quantitative analysts and developers - http://quantlib.org/

 QuantLib is free software: you can redistribute it and/or modify it
 under the terms of the QuantLib license.  You should have received a
 copy of the license along with this program; if not, please email
 <quantlib-dev@lists.sf.net>. The license is also available online at
 <http://quantlib.org/license.shtml>.

 This program is distributed in the hope that it will be useful, but WITHOUT
 ANY WARRANTY; without even the implied warranty of MERCHANTABILITY or FITNESS
 FOR A PARTICULAR PURPOSE.  See the license for more details.
*/

#include <ql/processes/blackscholesprocess.hpp>
#include <ql/methods/finitedifferences/solvers/fdm1dimsolver.hpp>
#include <ql/methods/finitedifferences/operators/fdmblackscholesop.hpp>
#include <ql/methods/finitedifferences/solvers/fdmblackscholessolver.hpp>
#include <utility>

namespace QuantLib {

    FdmBlackScholesSolver::FdmBlackScholesSolver(
        Handle<GeneralizedBlackScholesProcess>  process,
        Real strike,
        FdmSolverDesc  solverDesc,
        const FdmSchemeDesc& schemeDesc,
        bool localVol,
<<<<<<< HEAD
        Real illegalLocalVolOverwrite)
    : process_(std::move(process)),
=======
        Real illegalLocalVolOverwrite,
        const Handle<FdmQuantoHelper>& quantoHelper)
    : process_(process),
>>>>>>> fd234f1e
      strike_(strike),
      solverDesc_(std::move(solverDesc)),
      schemeDesc_(schemeDesc),
      localVol_(localVol),
      illegalLocalVolOverwrite_(illegalLocalVolOverwrite),
      quantoHelper_(quantoHelper) {

        registerWith(process_);
        registerWith(quantoHelper_);
    }

    void FdmBlackScholesSolver::performCalculations() const {
            const ext::shared_ptr<FdmBlackScholesOp> op(
            ext::make_shared<FdmBlackScholesOp>(
                solverDesc_.mesher, process_.currentLink(), strike_,
                localVol_, illegalLocalVolOverwrite_, 0,
                (quantoHelper_.empty())
                    ? ext::shared_ptr<FdmQuantoHelper>()
                    : quantoHelper_.currentLink()));

        solver_ = ext::make_shared<Fdm1DimSolver>(solverDesc_, schemeDesc_, op);
    }

    Real FdmBlackScholesSolver::valueAt(Real s) const {
        calculate();
        return solver_->interpolateAt(std::log(s));
    }

    Real FdmBlackScholesSolver::deltaAt(Real s) const {
        calculate();
        return solver_->derivativeX(std::log(s))/s;
    }

    Real FdmBlackScholesSolver::gammaAt(Real s) const {
        calculate();
        return (solver_->derivativeXX(std::log(s))
                -solver_->derivativeX(std::log(s)))/(s*s);
    }

    Real FdmBlackScholesSolver::thetaAt(Real s) const {
        return solver_->thetaAt(std::log(s));
    }
}<|MERGE_RESOLUTION|>--- conflicted
+++ resolved
@@ -33,14 +33,9 @@
         FdmSolverDesc  solverDesc,
         const FdmSchemeDesc& schemeDesc,
         bool localVol,
-<<<<<<< HEAD
-        Real illegalLocalVolOverwrite)
-    : process_(std::move(process)),
-=======
         Real illegalLocalVolOverwrite,
         const Handle<FdmQuantoHelper>& quantoHelper)
-    : process_(process),
->>>>>>> fd234f1e
+    : process_(std::move(process)),
       strike_(strike),
       solverDesc_(std::move(solverDesc)),
       schemeDesc_(schemeDesc),
