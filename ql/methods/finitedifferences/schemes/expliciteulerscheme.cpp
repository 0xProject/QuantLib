/* -*- mode: c++; tab-width: 4; indent-tabs-mode: nil; c-basic-offset: 4 -*- */

/*
 Copyright (C) 2009 Andreas Gaida
 Copyright (C) 2009 Ralph Schreyer
 Copyright (C) 2009 Klaus Spanderen

 This file is part of QuantLib, a free-software/open-source library
 for financial quantitative analysts and developers - http://quantlib.org/

 QuantLib is free software: you can redistribute it and/or modify it
 under the terms of the QuantLib license.  You should have received a
 copy of the license along with this program; if not, please email
 <quantlib-dev@lists.sf.net>. The license is also available online at
 <http://quantlib.org/license.shtml>.

 This program is distributed in the hope that it will be useful, but WITHOUT
 ANY WARRANTY; without even the implied warranty of MERCHANTABILITY or FITNESS
 FOR A PARTICULAR PURPOSE.  See the license for more details.
 */

#include <ql/methods/finitedifferences/schemes/expliciteulerscheme.hpp>
#include <utility>

namespace QuantLib {
    ExplicitEulerScheme::ExplicitEulerScheme(
<<<<<<< HEAD
            ext::shared_ptr<FdmLinearOpComposite>  map,
            const bc_set& bcSet) :
            dt_(Null<Real>()), map_(std::move(map)), bcSet_(bcSet) {
=======
        const ext::shared_ptr<FdmLinearOpComposite> & map,
        const bc_set& bcSet) :
        dt_(Null<Real>()), map_(map), bcSet_(bcSet) {
>>>>>>> 6220b8c4
    }

    void ExplicitEulerScheme::step(array_type& a, Time t) {
        step(a, t, 1.0);
    }

    void ExplicitEulerScheme::step(array_type& a, Time t, Real theta) {
        QL_REQUIRE(t-dt_ > -1e-8, "a step towards negative time given");
        map_->setTime(std::max(0.0, t - dt_), t);
        bcSet_.setTime(std::max(0.0, t-dt_));

        bcSet_.applyBeforeApplying(*map_);
        a += (theta*dt_) * map_->apply(a);
        bcSet_.applyAfterApplying(a);
    }

    void ExplicitEulerScheme::setStep(Time dt) {
        dt_ = dt;
    }
}<|MERGE_RESOLUTION|>--- conflicted
+++ resolved
@@ -24,15 +24,9 @@
 
 namespace QuantLib {
     ExplicitEulerScheme::ExplicitEulerScheme(
-<<<<<<< HEAD
-            ext::shared_ptr<FdmLinearOpComposite>  map,
-            const bc_set& bcSet) :
-            dt_(Null<Real>()), map_(std::move(map)), bcSet_(bcSet) {
-=======
-        const ext::shared_ptr<FdmLinearOpComposite> & map,
+        ext::shared_ptr<FdmLinearOpComposite> map,
         const bc_set& bcSet) :
-        dt_(Null<Real>()), map_(map), bcSet_(bcSet) {
->>>>>>> 6220b8c4
+        dt_(Null<Real>()), map_(std::move(map)), bcSet_(bcSet) {
     }
 
     void ExplicitEulerScheme::step(array_type& a, Time t) {
