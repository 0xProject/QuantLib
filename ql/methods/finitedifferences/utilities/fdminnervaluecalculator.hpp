/* -*- mode: c++; tab-width: 4; indent-tabs-mode: nil; c-basic-offset: 4 -*- */

/*
 Copyright (C) 2008 Andreas Gaida
 Copyright (C) 2008, 2009 Ralph Schreyer
 Copyright (C) 2008, 2009 Klaus Spanderen

 This file is part of QuantLib, a free-software/open-source library
 for financial quantitative analysts and developers - http://quantlib.org/

 QuantLib is free software: you can redistribute it and/or modify it
 under the terms of the QuantLib license.  You should have received a
 copy of the license along with this program; if not, please email
 <quantlib-dev@lists.sf.net>. The license is also available online at
 <http://quantlib.org/license.shtml>.

 This program is distributed in the hope that it will be useful, but WITHOUT
 ANY WARRANTY; without even the implied warranty of MERCHANTABILITY or FITNESS
 FOR A PARTICULAR PURPOSE.  See the license for more details.
*/

/*! \file fdminnervaluecalculator.hpp
    \brief layer of abstraction to calculate the inner value
*/

#ifndef quantlib_fdm_inner_value_calculator_hpp
#define quantlib_fdm_inner_value_calculator_hpp

#include <ql/types.hpp>
#include <ql/shared_ptr.hpp>
#include <ql/math/functional.hpp>

#include <boost/function.hpp>
#include <vector>


namespace QuantLib {

    class Payoff;
    class BasketPayoff;
    class FdmMesher;
    class FdmLinearOpIterator;


    class FdmInnerValueCalculator {
      public:
        virtual ~FdmInnerValueCalculator() = default;

        virtual Real innerValue(const FdmLinearOpIterator& iter, Time t) = 0;
        virtual Real avgInnerValue(const FdmLinearOpIterator& iter, Time t) = 0;
    };


    class FdmCellAveragingInnerValue : public FdmInnerValueCalculator {
      public:
<<<<<<< HEAD
        FdmLogInnerValue(ext::shared_ptr<Payoff>  payoff,
                         ext::shared_ptr<FdmMesher>  mesher,
                         Size direction);

        Real innerValue(const FdmLinearOpIterator& iter, Time) override;
        Real avgInnerValue(const FdmLinearOpIterator& iter, Time) override;
=======
        FdmCellAveragingInnerValue(
            const ext::shared_ptr<Payoff>& payoff,
            const ext::shared_ptr<FdmMesher>& mesher,
            Size direction,
            const boost::function<Real(Real)>& gridMapping = identity<Real>());

        Real innerValue(const FdmLinearOpIterator& iter, Time);
        Real avgInnerValue(const FdmLinearOpIterator& iter, Time t);
>>>>>>> 9f5b27d8

      private:
        Real avgInnerValueCalc(const FdmLinearOpIterator& iter, Time t);

        const ext::shared_ptr<Payoff> payoff_;
        const ext::shared_ptr<FdmMesher> mesher_;
        const Size direction_;
        const boost::function<Real(Real)> gridMapping_;

        std::vector<Real> avgInnerValues_;
    };

    class FdmLogInnerValue : public FdmCellAveragingInnerValue {
      public:
        FdmLogInnerValue(const ext::shared_ptr<Payoff>& payoff,
                         const ext::shared_ptr<FdmMesher>& mesher,
                         Size direction);
    };

    class FdmLogBasketInnerValue : public FdmInnerValueCalculator {
      public:
        FdmLogBasketInnerValue(ext::shared_ptr<BasketPayoff>  payoff,
                               ext::shared_ptr<FdmMesher>  mesher);

        Real innerValue(const FdmLinearOpIterator& iter, Time) override;
        Real avgInnerValue(const FdmLinearOpIterator& iter, Time) override;

      private:
        const ext::shared_ptr<BasketPayoff> payoff_;
        const ext::shared_ptr<FdmMesher> mesher_;
    };

    class FdmZeroInnerValue : public FdmInnerValueCalculator {
      public:
        Real innerValue(const FdmLinearOpIterator&, Time) override    { return 0.0; }
        Real avgInnerValue(const FdmLinearOpIterator&, Time) override { return 0.0; }
    };
}

#endif<|MERGE_RESOLUTION|>--- conflicted
+++ resolved
@@ -53,23 +53,14 @@
 
     class FdmCellAveragingInnerValue : public FdmInnerValueCalculator {
       public:
-<<<<<<< HEAD
-        FdmLogInnerValue(ext::shared_ptr<Payoff>  payoff,
-                         ext::shared_ptr<FdmMesher>  mesher,
-                         Size direction);
+        FdmCellAveragingInnerValue(
+            ext::shared_ptr<Payoff> payoff,
+            ext::shared_ptr<FdmMesher> mesher,
+            Size direction,
+            const boost::function<Real(Real)>& gridMapping = identity<Real>());
 
         Real innerValue(const FdmLinearOpIterator& iter, Time) override;
         Real avgInnerValue(const FdmLinearOpIterator& iter, Time) override;
-=======
-        FdmCellAveragingInnerValue(
-            const ext::shared_ptr<Payoff>& payoff,
-            const ext::shared_ptr<FdmMesher>& mesher,
-            Size direction,
-            const boost::function<Real(Real)>& gridMapping = identity<Real>());
-
-        Real innerValue(const FdmLinearOpIterator& iter, Time);
-        Real avgInnerValue(const FdmLinearOpIterator& iter, Time t);
->>>>>>> 9f5b27d8
 
       private:
         Real avgInnerValueCalc(const FdmLinearOpIterator& iter, Time t);
@@ -84,8 +75,8 @@
 
     class FdmLogInnerValue : public FdmCellAveragingInnerValue {
       public:
-        FdmLogInnerValue(const ext::shared_ptr<Payoff>& payoff,
-                         const ext::shared_ptr<FdmMesher>& mesher,
+        FdmLogInnerValue(ext::shared_ptr<Payoff> payoff,
+                         ext::shared_ptr<FdmMesher> mesher,
                          Size direction);
     };
 
