/* -*- mode: c++; tab-width: 4; indent-tabs-mode: nil; c-basic-offset: 4 -*- */

/*
 Copyright (C) 2008 Andreas Gaida
 Copyright (C) 2008 Ralph Schreyer
 Copyright (C) 2008, 2009 Klaus Spanderen

 This file is part of QuantLib, a free-software/open-source library
 for financial quantitative analysts and developers - http://quantlib.org/

 QuantLib is free software: you can redistribute it and/or modify it
 under the terms of the QuantLib license.  You should have received a
 copy of the license along with this program; if not, please email
 <quantlib-dev@lists.sf.net>. The license is also available online at
 <http://quantlib.org/license.shtml>.

 This program is distributed in the hope that it will be useful, but WITHOUT
 ANY WARRANTY; without even the implied warranty of MERCHANTABILITY or FITNESS
 FOR A PARTICULAR PURPOSE.  See the license for more details.
*/

/*! \file fdblackscholesvanillaengine.hpp
    \brief Finite-Differences Black Scholes vanilla option engine
*/

#ifndef quantlib_fd_black_scholes_vanilla_engine_hpp
#define quantlib_fd_black_scholes_vanilla_engine_hpp

#include <ql/pricingengine.hpp>
#include <ql/instruments/dividendvanillaoption.hpp>
#include <ql/methods/finitedifferences/solvers/fdmbackwardsolver.hpp>

namespace QuantLib {

    //! Finite-Differences Black Scholes vanilla option engine

    /*! \ingroup vanillaengines

        \test the correctness of the returned value is tested by
              reproducing results available in web/literature
              and comparison with Black pricing.
    */
    class FdmQuantoHelper;
    class GeneralizedBlackScholesProcess;

    class FdBlackScholesVanillaEngine : public DividendVanillaOption::engine {
      public:
        // Constructor
          FdBlackScholesVanillaEngine(
                ext::shared_ptr<GeneralizedBlackScholesProcess> ,
                Size tGrid = 100, Size xGrid = 100, Size dampingSteps = 0,
                const FdmSchemeDesc& schemeDesc = FdmSchemeDesc::Douglas(),
                bool localVol = false,
                Real illegalLocalVolOverwrite = -Null<Real>());

<<<<<<< HEAD
        void calculate() const override;
=======
          FdBlackScholesVanillaEngine(
                const ext::shared_ptr<GeneralizedBlackScholesProcess>&,
                const ext::shared_ptr<FdmQuantoHelper>& quantoHelper,
                Size tGrid = 100, Size xGrid = 100, Size dampingSteps = 0,
                const FdmSchemeDesc& schemeDesc = FdmSchemeDesc::Douglas(),
                bool localVol = false,
                Real illegalLocalVolOverwrite = -Null<Real>());

        void calculate() const;
>>>>>>> fd234f1e

      private:
        const ext::shared_ptr<GeneralizedBlackScholesProcess> process_;
        const Size tGrid_, xGrid_, dampingSteps_;
        const FdmSchemeDesc schemeDesc_;
        const bool localVol_;
        const Real illegalLocalVolOverwrite_;
        const ext::shared_ptr<FdmQuantoHelper> quantoHelper_;
    };
}

#endif<|MERGE_RESOLUTION|>--- conflicted
+++ resolved
@@ -53,9 +53,6 @@
                 bool localVol = false,
                 Real illegalLocalVolOverwrite = -Null<Real>());
 
-<<<<<<< HEAD
-        void calculate() const override;
-=======
           FdBlackScholesVanillaEngine(
                 const ext::shared_ptr<GeneralizedBlackScholesProcess>&,
                 const ext::shared_ptr<FdmQuantoHelper>& quantoHelper,
@@ -64,8 +61,7 @@
                 bool localVol = false,
                 Real illegalLocalVolOverwrite = -Null<Real>());
 
-        void calculate() const;
->>>>>>> fd234f1e
+        void calculate() const override;
 
       private:
         const ext::shared_ptr<GeneralizedBlackScholesProcess> process_;
