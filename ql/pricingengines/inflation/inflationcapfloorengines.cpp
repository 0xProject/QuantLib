--- conflicted
+++ resolved
@@ -27,16 +27,11 @@
 
 
     YoYInflationCapFloorEngine::YoYInflationCapFloorEngine(
-<<<<<<< HEAD
-                    ext::shared_ptr<YoYInflationIndex>  index,
-                    Handle<YoYOptionletVolatilitySurface>  volatility)
-    : index_(std::move(index)), volatility_(std::move(volatility)) {
-=======
-                    const ext::shared_ptr<YoYInflationIndex>& index,
-                    const Handle<YoYOptionletVolatilitySurface>& volatility,
-                    const Handle<YieldTermStructure>& nominalTermStructure)
-    : index_(index), volatility_(volatility),
-      nominalTermStructure_(nominalTermStructure) {
+                    ext::shared_ptr<YoYInflationIndex> index,
+                    Handle<YoYOptionletVolatilitySurface> volatility,
+                    Handle<YieldTermStructure> nominalTermStructure)
+    : index_(std::move(index)), volatility_(std::move(volatility)),
+      nominalTermStructure_(std::move(nominalTermStructure)) {
         registerWith(index_);
         registerWith(volatility_);
         registerWith(nominalTermStructure_);
@@ -44,10 +39,9 @@
 
 
     YoYInflationCapFloorEngine::YoYInflationCapFloorEngine(
-                    const ext::shared_ptr<YoYInflationIndex>& index,
-                    const Handle<YoYOptionletVolatilitySurface>& volatility)
-    : index_(index), volatility_(volatility) {
->>>>>>> 3157d824
+                    ext::shared_ptr<YoYInflationIndex> index,
+                    Handle<YoYOptionletVolatilitySurface> volatility)
+    : index_(std::move(index)), volatility_(std::move(volatility)) {
         registerWith(index_);
         registerWith(volatility_);
     }
