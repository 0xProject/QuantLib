/* -*- mode: c++; tab-width: 4; indent-tabs-mode: nil; c-basic-offset: 4 -*- */

/*
 Copyright (C) 2006 Joseph Wang

 This file is part of QuantLib, a free-software/open-source library
 for financial quantitative analysts and developers - http://quantlib.org/

 QuantLib is free software: you can redistribute it and/or modify it
 under the terms of the QuantLib license.  You should have received a
 copy of the license along with this program; if not, please email
 <quantlib-dev@lists.sf.net>. The license is also available online at
 <http://quantlib.org/license.shtml>.

 This program is distributed in the hope that it will be useful, but WITHOUT
 ANY WARRANTY; without even the implied warranty of MERCHANTABILITY or FITNESS
 FOR A PARTICULAR PURPOSE.  See the license for more details.
*/

/*! \file curve.hpp
    \brief Curve
*/

#ifndef quantlib_curve_hpp
#define quantlib_curve_hpp

#include <ql/types.hpp>
#include <functional>

namespace QuantLib {

    //! abstract curve class
    class Curve {
      public:
        typedef Real argument_type;
        typedef Real result_type;
        virtual ~Curve() = default;
        virtual Real operator()(Real x) const = 0;
    };

<<<<<<< HEAD
    /*! \deprecated Deprecated in version 1.14. */
    class QL_DEPRECATED TestCurve : public Curve {
    public:
        Real operator()(Real x) const override { return std::sin(x); }
    };

=======
>>>>>>> fa9bd6a3
}


#endif<|MERGE_RESOLUTION|>--- conflicted
+++ resolved
@@ -38,15 +38,6 @@
         virtual Real operator()(Real x) const = 0;
     };
 
-<<<<<<< HEAD
-    /*! \deprecated Deprecated in version 1.14. */
-    class QL_DEPRECATED TestCurve : public Curve {
-    public:
-        Real operator()(Real x) const override { return std::sin(x); }
-    };
-
-=======
->>>>>>> fa9bd6a3
 }
 
 
