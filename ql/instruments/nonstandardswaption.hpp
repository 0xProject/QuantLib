/* -*- mode: c++; tab-width: 4; indent-tabs-mode: nil; c-basic-offset: 4 -*- */

/*
 Copyright (C) 2013, 2018 Peter Caspers

 This file is part of QuantLib, a free-software/open-source library
 for financial quantitative analysts and developers - http://quantlib.org/

 QuantLib is free software: you can redistribute it and/or modify it
 under the terms of the QuantLib license.  You should have received a
 copy of the license along with this program; if not, please email
 <quantlib-dev@lists.sf.net>. The license is also available online at
 <http://quantlib.org/license.shtml>.

 This program is distributed in the hope that it will be useful, but WITHOUT
 ANY WARRANTY; without even the implied warranty of MERCHANTABILITY or FITNESS
 FOR A PARTICULAR PURPOSE.  See the license for more details.
*/

/*! \file nonstandardswaption.hpp
    \brief nonstandard swap option class
*/

#ifndef quantlib_instruments_nonstandardswaption_hpp
#define quantlib_instruments_nonstandardswaption_hpp

#include <ql/option.hpp>
#include <ql/instruments/swaption.hpp>
#include <ql/instruments/nonstandardswap.hpp>
#include <ql/pricingengines/swaption/basketgeneratingengine.hpp>
#include <ql/termstructures/yieldtermstructure.hpp>
#include <ql/termstructures/volatility/swaption/swaptionvolstructure.hpp>
#include <ql/models/calibrationhelper.hpp>
#include <ql/utilities/disposable.hpp>

namespace QuantLib {

    //! nonstandard swaption class
    /*! \ingroup instruments
    */

    class NonstandardSwaption : public Option {
      public:
        class arguments;
        class engine;
        NonstandardSwaption(const Swaption &fromSwaption);
<<<<<<< HEAD
        NonstandardSwaption(ext::shared_ptr<NonstandardSwap> swap,
                            const ext::shared_ptr<Exercise> &exercise,
                            Settlement::Type delivery = Settlement::Physical);
=======
        NonstandardSwaption(
            const ext::shared_ptr<NonstandardSwap>& swap,
            const ext::shared_ptr<Exercise>& exercise,
            Settlement::Type delivery = Settlement::Physical,
            Settlement::Method settlementMethod = Settlement::PhysicalOTC);
>>>>>>> 8ae12c96

        //! \name Instrument interface
        //@{
        bool isExpired() const override;
        void setupArguments(PricingEngine::arguments *) const override;
        //@}
        //! \name Inspectors
        //@{
        Settlement::Type settlementType() const { return settlementType_; }
        Settlement::Method settlementMethod() const {
            return settlementMethod_;
        }
        VanillaSwap::Type type() const { return swap_->type(); }

        const ext::shared_ptr<NonstandardSwap> &underlyingSwap() const {
            return swap_;
        }
        //@}
        Disposable<std::vector<ext::shared_ptr<BlackCalibrationHelper> > >
        calibrationBasket(
            ext::shared_ptr<SwapIndex> standardSwapBase,
            ext::shared_ptr<SwaptionVolatilityStructure> swaptionVolatility,
            const BasketGeneratingEngine::CalibrationBasketType basketType =
                BasketGeneratingEngine::MaturityStrikeByDeltaGamma) const;

      private:
        // arguments
        ext::shared_ptr<NonstandardSwap> swap_;
        Settlement::Type settlementType_;
        Settlement::Method settlementMethod_;
    };

    //! %Arguments for nonstandard swaption calculation
    class NonstandardSwaption::arguments : public NonstandardSwap::arguments,
                                           public Option::arguments {
      public:
        arguments() {}
        ext::shared_ptr<NonstandardSwap> swap;
        Settlement::Type settlementType;
<<<<<<< HEAD
        void validate() const override;
=======
        Settlement::Method settlementMethod;
        void validate() const;
>>>>>>> 8ae12c96
    };

    //! base class for nonstandard swaption engines
    class NonstandardSwaption::engine
        : public GenericEngine<NonstandardSwaption::arguments,
                               NonstandardSwaption::results> {};
}

#endif<|MERGE_RESOLUTION|>--- conflicted
+++ resolved
@@ -44,17 +44,11 @@
         class arguments;
         class engine;
         NonstandardSwaption(const Swaption &fromSwaption);
-<<<<<<< HEAD
-        NonstandardSwaption(ext::shared_ptr<NonstandardSwap> swap,
-                            const ext::shared_ptr<Exercise> &exercise,
-                            Settlement::Type delivery = Settlement::Physical);
-=======
         NonstandardSwaption(
-            const ext::shared_ptr<NonstandardSwap>& swap,
-            const ext::shared_ptr<Exercise>& exercise,
+            ext::shared_ptr<NonstandardSwap> swap,
+            const ext::shared_ptr<Exercise> &exercise,
             Settlement::Type delivery = Settlement::Physical,
             Settlement::Method settlementMethod = Settlement::PhysicalOTC);
->>>>>>> 8ae12c96
 
         //! \name Instrument interface
         //@{
@@ -94,12 +88,8 @@
         arguments() {}
         ext::shared_ptr<NonstandardSwap> swap;
         Settlement::Type settlementType;
-<<<<<<< HEAD
+        Settlement::Method settlementMethod;
         void validate() const override;
-=======
-        Settlement::Method settlementMethod;
-        void validate() const;
->>>>>>> 8ae12c96
     };
 
     //! base class for nonstandard swaption engines
