/* -*- mode: c++; tab-width: 4; indent-tabs-mode: nil; c-basic-offset: 4 -*- */

/*
 Copyright (C) 2001, 2002, 2003 Sadruddin Rejeb
 Copyright (C) 2005, 2007 StatPro Italia srl
 Copyright (C) 2013, 2015 Peter Caspers

 This file is part of QuantLib, a free-software/open-source library
 for financial quantitative analysts and developers - http://quantlib.org/

 QuantLib is free software: you can redistribute it and/or modify it
 under the terms of the QuantLib license.  You should have received a
 copy of the license along with this program; if not, please email
 <quantlib-dev@lists.sf.net>. The license is also available online at
 <http://quantlib.org/license.shtml>.

 This program is distributed in the hope that it will be useful, but WITHOUT
 ANY WARRANTY; without even the implied warranty of MERCHANTABILITY or FITNESS
 FOR A PARTICULAR PURPOSE.  See the license for more details.
*/

/*! \file model.hpp
    \brief Abstract interest rate model class
*/

#ifndef quantlib_interest_rate_model_hpp
#define quantlib_interest_rate_model_hpp

#include <ql/option.hpp>
#include <ql/methods/lattices/lattice.hpp>
#include <ql/models/parameter.hpp>
#include <ql/models/calibrationhelper.hpp>
#include <ql/math/optimization/endcriteria.hpp>

namespace QuantLib {

    class OptimizationMethod;

    //! Affine model class
    /*! Base class for analytically tractable models.

        \ingroup shortrate
    */
    class AffineModel : public virtual Observable {
      public:
        //! Implied discount curve
        virtual DiscountFactor discount(Time t) const = 0;

        virtual Real discountBond(Time now,
                                  Time maturity,
                                  Array factors) const = 0;

        virtual Real discountBondOption(Option::Type type,
                                        Real strike,
                                        Time maturity,
                                        Time bondMaturity) const = 0;

        virtual Real discountBondOption(Option::Type type,
                                        Real strike,
                                        Time maturity,
                                        Time bondStart,
                                        Time bondMaturity) const;
    };


    //! Term-structure consistent model class
    /*! This is a base class for models that can reprice exactly
        any discount bond.

        \ingroup shortrate
    */
    class TermStructureConsistentModel : public virtual Observable {
      public:
        TermStructureConsistentModel(
                              const Handle<YieldTermStructure>& termStructure)
        : termStructure_(termStructure) {}
        const Handle<YieldTermStructure>& termStructure() const {
            return termStructure_;
        }
      private:
        Handle<YieldTermStructure> termStructure_;
    };


    //! Calibrated model class
    class CalibratedModel : public virtual Observer, public virtual Observable {
      public:
        CalibratedModel(Size nArguments);

        void update() {
            generateArguments();
            notifyObservers();
        }

        //! Calibrate to a set of market instruments (usually caps/swaptions)
        /*! An additional constraint can be passed which must be
            satisfied in addition to the constraints of the model.
        */
        virtual void calibrate(
<<<<<<< HEAD
                const std::vector<boost::shared_ptr<CalibrationHelperBase> >&,
=======
                const std::vector<boost::shared_ptr<CalibrationHelper> >&,
>>>>>>> 3918aae0
                OptimizationMethod& method,
                const EndCriteria& endCriteria,
                const Constraint& constraint = Constraint(),
                const std::vector<Real>& weights = std::vector<Real>(),
                const std::vector<bool>& fixParameters = std::vector<bool>());
<<<<<<< HEAD
        // for backward compatibility
        virtual void calibrate(
                   const std::vector<boost::shared_ptr<CalibrationHelper> >&,
                   OptimizationMethod& method,
                   const EndCriteria& endCriteria,
                   const Constraint& constraint = Constraint(),
                   const std::vector<Real>& weights = std::vector<Real>(),
                   const std::vector<bool>& fixParameters = std::vector<bool>());
=======
>>>>>>> 3918aae0

        Real value(const Array& params,
                   const std::vector<boost::shared_ptr<CalibrationHelperBase> >&);
        // for backward compatibility
        Real value(const Array& params,
                   const std::vector<boost::shared_ptr<CalibrationHelper> >&);

        const boost::shared_ptr<Constraint>& constraint() const;

        //! Returns end criteria result
<<<<<<< HEAD
        EndCriteria::Type endCriteria() const { return endCriteria_; }
=======
        EndCriteria::Type endCriteria() const { return shortRateEndCriteria_; }
>>>>>>> 3918aae0

        //! Returns array of arguments on which calibration is done
        Disposable<Array> params() const;

        virtual void setParams(const Array& params);

      protected:
        virtual void generateArguments() {}
        std::vector<Parameter> arguments_;
        boost::shared_ptr<Constraint> constraint_;
        EndCriteria::Type endCriteria_;

      private:
        //! Constraint imposed on arguments
        class PrivateConstraint;
        //! Calibration cost function class
        class CalibrationFunction;
        friend class CalibrationFunction;
    };

    //! Abstract short-rate model class
    /*! \ingroup shortrate */
    class ShortRateModel : public CalibratedModel {
      public:
        ShortRateModel(Size nArguments);
        virtual boost::shared_ptr<Lattice> tree(const TimeGrid&) const = 0;
    };


    // inline definitions

<<<<<<< HEAD
    inline Real AffineModel::discountBondOption(Option::Type type,
                                                Real strike,
                                                Time maturity,
                                                Time, // not used here
                                                Time bondMaturity) const {
        /* in this default implementation the bond start is assumed
           to be equal to the option maturity (i.e. zero settlement delay).
           The function can be overwritten with a more sophisticated version
           taking into account the delay (e.g. the Hull White Model): in this
           case the JamshidianSwaptionEngine (and other engines) will provide
           more accurate pricings of market swaptions.
        */
=======

    inline Real AffineModel::discountBondOption(Option::Type type,
                                                Real strike,
                                                Time maturity,
                                                Time,
                                                Time bondMaturity) const {
>>>>>>> 3918aae0
        return discountBondOption(type, strike, maturity, bondMaturity);
    }

    inline const boost::shared_ptr<Constraint>&
    CalibratedModel::constraint() const {
        return constraint_;
    }

    class CalibratedModel::PrivateConstraint : public Constraint {
      private:
        class Impl :  public Constraint::Impl {
          public:
            Impl(const std::vector<Parameter>& arguments)
            : arguments_(arguments) {}

            bool test(const Array& params) const {
                Size k=0;
                for (Size i=0; i<arguments_.size(); i++) {
                    Size size = arguments_[i].size();
                    Array testParams(size);
                    for (Size j=0; j<size; j++, k++)
                        testParams[j] = params[k];
                    if (!arguments_[i].testParams(testParams))
                        return false;
                }
                return true;
            }

            Array upperBound(const Array &params) const {
                Size k = 0, k2 = 0;
                Size totalSize = 0;
                for (Size i = 0; i < arguments_.size(); i++) {
                    totalSize += arguments_[i].size();
                }
                Array result(totalSize);
                for (Size i = 0; i < arguments_.size(); i++) {
                    Size size = arguments_[i].size();
                    Array partialParams(size);
                    for (Size j = 0; j < size; j++, k++)
                        partialParams[j] = params[k];
                    Array tmpBound =
                        arguments_[i].constraint().upperBound(partialParams);
                    for (Size j = 0; j < size; j++, k2++)
                        result[k2] = tmpBound[j];
                }
                return result;
            }

            Array lowerBound(const Array &params) const {
                Size k = 0, k2 = 0;
                Size totalSize = 0;
                for (Size i = 0; i < arguments_.size(); i++) {
                    totalSize += arguments_[i].size();
                }
                Array result(totalSize);
                for (Size i = 0; i < arguments_.size(); i++) {
                    Size size = arguments_[i].size();
                    Array partialParams(size);
                    for (Size j = 0; j < size; j++, k++)
                        partialParams[j] = params[k];
                    Array tmpBound =
                        arguments_[i].constraint().lowerBound(partialParams);
                    for (Size j = 0; j < size; j++, k2++)
                        result[k2] = tmpBound[j];
                }
                return result;
            }

          private:
            const std::vector<Parameter>& arguments_;
        };
      public:
        PrivateConstraint(const std::vector<Parameter>& arguments)
        : Constraint(boost::shared_ptr<Constraint::Impl>(
                                   new PrivateConstraint::Impl(arguments))) {}
    };

}

#endif<|MERGE_RESOLUTION|>--- conflicted
+++ resolved
@@ -97,17 +97,12 @@
             satisfied in addition to the constraints of the model.
         */
         virtual void calibrate(
-<<<<<<< HEAD
                 const std::vector<boost::shared_ptr<CalibrationHelperBase> >&,
-=======
-                const std::vector<boost::shared_ptr<CalibrationHelper> >&,
->>>>>>> 3918aae0
                 OptimizationMethod& method,
                 const EndCriteria& endCriteria,
                 const Constraint& constraint = Constraint(),
                 const std::vector<Real>& weights = std::vector<Real>(),
                 const std::vector<bool>& fixParameters = std::vector<bool>());
-<<<<<<< HEAD
         // for backward compatibility
         virtual void calibrate(
                    const std::vector<boost::shared_ptr<CalibrationHelper> >&,
@@ -116,8 +111,6 @@
                    const Constraint& constraint = Constraint(),
                    const std::vector<Real>& weights = std::vector<Real>(),
                    const std::vector<bool>& fixParameters = std::vector<bool>());
-=======
->>>>>>> 3918aae0
 
         Real value(const Array& params,
                    const std::vector<boost::shared_ptr<CalibrationHelperBase> >&);
@@ -128,11 +121,7 @@
         const boost::shared_ptr<Constraint>& constraint() const;
 
         //! Returns end criteria result
-<<<<<<< HEAD
-        EndCriteria::Type endCriteria() const { return endCriteria_; }
-=======
         EndCriteria::Type endCriteria() const { return shortRateEndCriteria_; }
->>>>>>> 3918aae0
 
         //! Returns array of arguments on which calibration is done
         Disposable<Array> params() const;
@@ -143,7 +132,7 @@
         virtual void generateArguments() {}
         std::vector<Parameter> arguments_;
         boost::shared_ptr<Constraint> constraint_;
-        EndCriteria::Type endCriteria_;
+        EndCriteria::Type shortRateEndCriteria_;
 
       private:
         //! Constraint imposed on arguments
@@ -164,11 +153,10 @@
 
     // inline definitions
 
-<<<<<<< HEAD
     inline Real AffineModel::discountBondOption(Option::Type type,
                                                 Real strike,
                                                 Time maturity,
-                                                Time, // not used here
+                                                Time,
                                                 Time bondMaturity) const {
         /* in this default implementation the bond start is assumed
            to be equal to the option maturity (i.e. zero settlement delay).
@@ -177,14 +165,6 @@
            case the JamshidianSwaptionEngine (and other engines) will provide
            more accurate pricings of market swaptions.
         */
-=======
-
-    inline Real AffineModel::discountBondOption(Option::Type type,
-                                                Real strike,
-                                                Time maturity,
-                                                Time,
-                                                Time bondMaturity) const {
->>>>>>> 3918aae0
         return discountBondOption(type, strike, maturity, bondMaturity);
     }
 
