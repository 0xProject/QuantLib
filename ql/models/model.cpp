--- conflicted
+++ resolved
@@ -37,19 +37,11 @@
     class CalibratedModel::CalibrationFunction : public CostFunction {
       public:
         CalibrationFunction(CalibratedModel* model,
-<<<<<<< HEAD
-                            const vector<ext::shared_ptr<CalibrationHelper> >& h,
-                            vector<Real>  weights,
+                            const vector<ext::shared_ptr<CalibrationHelperBase> >& h,
+                            vector<Real> weights,
                             const Projection& projection)
             : model_(model, null_deleter()), instruments_(h),
               weights_(std::move(weights)), projection_(projection) { }
-=======
-                            const vector<ext::shared_ptr<CalibrationHelperBase> >& h,
-                            const vector<Real>& weights,
-                            const Projection& projection)
-            : model_(model, null_deleter()), instruments_(h),
-              weights_(weights), projection_(projection) {}
->>>>>>> 667a8583
 
         ~CalibrationFunction() override {}
 
