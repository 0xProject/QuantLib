
language: cpp

os: linux
dist: trusty
compiler: gcc
services: docker

cache: ccache

env:
  global:
    - DOCKER_OPTS="--rm -ti -v ${HOME}/.ccache:/root/.ccache -v ${TRAVIS_BUILD_DIR}:/build -w /build"
  matrix:
    # Latest Boost, gcc 7.3
    - DOCKER_IMAGE=lballabio/quantlib-devenv:bionic
      CACHEDCC="ccache gcc" CACHEDCXX="ccache g++"
      CXXFLAGS="-O2 -std=c++11 -Wall -Wno-unknown-pragmas -Werror"
    # Latest Boost, clang 6.0
    - DOCKER_IMAGE=lballabio/quantlib-devenv:bionic
      CACHEDCC="ccache clang" CACHEDCXX="ccache clang++"
<<<<<<< HEAD
      CXXFLAGS="-O2 -std=c++11 -Wall -Wno-unknown-pragmas -Werror"
=======
      CXXFLAGS="-O2 -g0 -Wall -Wno-unknown-pragmas -Wno-deprecated-declarations -Werror"
    #
    - INFO="Clang 9"
      DOCKER_IMAGE=lballabio/quantlib-devenv:eoan
      CACHEDCC="ccache clang" CACHEDCXX="ccache clang++"
      CXXFLAGS="-O2 -g0 -Wall -Wno-unknown-pragmas -Wno-deprecated-declarations -Werror"
    #
    - INFO="C++03 mode"
      DOCKER_IMAGE=lballabio/quantlib-devenv:rolling
      CACHEDCC="ccache gcc" CACHEDCXX="ccache g++"
      CXXFLAGS="-O2 -g0 -Wall -Wno-unknown-pragmas -Werror -std=c++03"
    #
    - INFO="C++11 mode"
      DOCKER_IMAGE=lballabio/quantlib-devenv:rolling
      CACHEDCC="ccache gcc" CACHEDCXX="ccache g++"
      CXXFLAGS="-O2 -g0 -Wall -Wno-unknown-pragmas -Wno-deprecated-declarations -Werror -std=c++11"
    #
    - INFO="C++14 mode"
      DOCKER_IMAGE=lballabio/quantlib-devenv:rolling
      CACHEDCC="ccache gcc" CACHEDCXX="ccache g++"
      CXXFLAGS="-O2 -g0 -Wall -Wno-unknown-pragmas -Wno-deprecated-declarations -Werror -std=c++14"
    #
    - INFO="C++17 mode"
      DOCKER_IMAGE=lballabio/quantlib-devenv:rolling
      CACHEDCC="ccache gcc" CACHEDCXX="ccache g++"
      CXXFLAGS="-O2 -g0 -Wall -Wno-unknown-pragmas -Wno-deprecated-declarations -Werror -std=c++17"
    #
    - INFO="Intraday calculations enabled"
      DOCKER_IMAGE=lballabio/quantlib-devenv:rolling
      CACHEDCC="ccache gcc" CACHEDCXX="ccache g++"
      CONFIGURE_FLAGS="--enable-intraday"
      CXXFLAGS="-O2 -g0 -Wall -Wno-unknown-pragmas -Wno-deprecated-declarations -Werror"
    #
    - INFO="Indexed coupons enabled"
      DOCKER_IMAGE=lballabio/quantlib-devenv:rolling
      CACHEDCC="ccache gcc" CACHEDCXX="ccache g++"
      CONFIGURE_FLAGS="--enable-indexed-coupons"
      CXXFLAGS="-O2 -g0 -Wall -Wno-unknown-pragmas -Wno-deprecated-declarations -Werror"
    #
    - INFO="C++11 classes enabled"
      DOCKER_IMAGE=lballabio/quantlib-devenv:rolling
      CACHEDCC="ccache gcc" CACHEDCXX="ccache g++"
      CONFIGURE_FLAGS="--enable-std-classes"
      CXXFLAGS="-O2 -g0 -std=c++11 -Wall -Wno-unknown-pragmas -Werror"
>>>>>>> 78cb3b3c

before_install:
  - docker pull ${DOCKER_IMAGE}
  - git fetch origin master:master
  - git merge --no-edit master || exit

script:
  - docker run ${DOCKER_OPTS} ${DOCKER_IMAGE} ./autogen.sh
  - docker run ${DOCKER_OPTS} ${DOCKER_IMAGE} ./configure --disable-static --enable-std-classes CC="${CACHEDCC}" CXX="${CACHEDCXX}" CXXFLAGS="${CXXFLAGS}"
  - docker run ${DOCKER_OPTS} ${DOCKER_IMAGE} ccache --zero-stats
  - docker run ${DOCKER_OPTS} ${DOCKER_IMAGE} ccache --max-size=2.5G
  - docker run ${DOCKER_OPTS} ${DOCKER_IMAGE} ccache --show-stats
  - docker run ${DOCKER_OPTS} ${DOCKER_IMAGE} make -j 2
  - docker run ${DOCKER_OPTS} ${DOCKER_IMAGE} ccache --show-stats
  - docker run ${DOCKER_OPTS} ${DOCKER_IMAGE} ./test-suite/quantlib-test-suite --log_level=message -- --faster
<|MERGE_RESOLUTION|>--- conflicted
+++ resolved
@@ -12,61 +12,14 @@
   global:
     - DOCKER_OPTS="--rm -ti -v ${HOME}/.ccache:/root/.ccache -v ${TRAVIS_BUILD_DIR}:/build -w /build"
   matrix:
-    # Latest Boost, gcc 7.3
-    - DOCKER_IMAGE=lballabio/quantlib-devenv:bionic
+    # Latest Boost, gcc
+    - DOCKER_IMAGE=lballabio/quantlib-devenv:rolling
       CACHEDCC="ccache gcc" CACHEDCXX="ccache g++"
       CXXFLAGS="-O2 -std=c++11 -Wall -Wno-unknown-pragmas -Werror"
-    # Latest Boost, clang 6.0
-    - DOCKER_IMAGE=lballabio/quantlib-devenv:bionic
+    # Latest Boost, clang
+    - DOCKER_IMAGE=lballabio/quantlib-devenv:rolling
       CACHEDCC="ccache clang" CACHEDCXX="ccache clang++"
-<<<<<<< HEAD
       CXXFLAGS="-O2 -std=c++11 -Wall -Wno-unknown-pragmas -Werror"
-=======
-      CXXFLAGS="-O2 -g0 -Wall -Wno-unknown-pragmas -Wno-deprecated-declarations -Werror"
-    #
-    - INFO="Clang 9"
-      DOCKER_IMAGE=lballabio/quantlib-devenv:eoan
-      CACHEDCC="ccache clang" CACHEDCXX="ccache clang++"
-      CXXFLAGS="-O2 -g0 -Wall -Wno-unknown-pragmas -Wno-deprecated-declarations -Werror"
-    #
-    - INFO="C++03 mode"
-      DOCKER_IMAGE=lballabio/quantlib-devenv:rolling
-      CACHEDCC="ccache gcc" CACHEDCXX="ccache g++"
-      CXXFLAGS="-O2 -g0 -Wall -Wno-unknown-pragmas -Werror -std=c++03"
-    #
-    - INFO="C++11 mode"
-      DOCKER_IMAGE=lballabio/quantlib-devenv:rolling
-      CACHEDCC="ccache gcc" CACHEDCXX="ccache g++"
-      CXXFLAGS="-O2 -g0 -Wall -Wno-unknown-pragmas -Wno-deprecated-declarations -Werror -std=c++11"
-    #
-    - INFO="C++14 mode"
-      DOCKER_IMAGE=lballabio/quantlib-devenv:rolling
-      CACHEDCC="ccache gcc" CACHEDCXX="ccache g++"
-      CXXFLAGS="-O2 -g0 -Wall -Wno-unknown-pragmas -Wno-deprecated-declarations -Werror -std=c++14"
-    #
-    - INFO="C++17 mode"
-      DOCKER_IMAGE=lballabio/quantlib-devenv:rolling
-      CACHEDCC="ccache gcc" CACHEDCXX="ccache g++"
-      CXXFLAGS="-O2 -g0 -Wall -Wno-unknown-pragmas -Wno-deprecated-declarations -Werror -std=c++17"
-    #
-    - INFO="Intraday calculations enabled"
-      DOCKER_IMAGE=lballabio/quantlib-devenv:rolling
-      CACHEDCC="ccache gcc" CACHEDCXX="ccache g++"
-      CONFIGURE_FLAGS="--enable-intraday"
-      CXXFLAGS="-O2 -g0 -Wall -Wno-unknown-pragmas -Wno-deprecated-declarations -Werror"
-    #
-    - INFO="Indexed coupons enabled"
-      DOCKER_IMAGE=lballabio/quantlib-devenv:rolling
-      CACHEDCC="ccache gcc" CACHEDCXX="ccache g++"
-      CONFIGURE_FLAGS="--enable-indexed-coupons"
-      CXXFLAGS="-O2 -g0 -Wall -Wno-unknown-pragmas -Wno-deprecated-declarations -Werror"
-    #
-    - INFO="C++11 classes enabled"
-      DOCKER_IMAGE=lballabio/quantlib-devenv:rolling
-      CACHEDCC="ccache gcc" CACHEDCXX="ccache g++"
-      CONFIGURE_FLAGS="--enable-std-classes"
-      CXXFLAGS="-O2 -g0 -std=c++11 -Wall -Wno-unknown-pragmas -Werror"
->>>>>>> 78cb3b3c
 
 before_install:
   - docker pull ${DOCKER_IMAGE}
